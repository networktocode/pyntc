"""Module for using a Cisco WLC/AIREOS device over SSH."""  # pylint: disable=too-many-lines

import os
import re
import signal
<<<<<<< HEAD
import json
=======
import time
import warnings
>>>>>>> 999581de

from netmiko import ConnectHandler
from pyntc.errors import (
    CommandError,
    CommandListError,
    DeviceNotActiveError,
    FileTransferError,
    NTCError,
    NTCFileNotFoundError,
    OSInstallError,
    PeerFailedToFormError,
    RebootTimeoutError,
    WLANDisableError,
    WLANEnableError,
)
from pyntc import log

from .base_device import BaseDevice, fix_docs

RE_FILENAME_FIND_VERSION = re.compile(r"^.+?(?P<version>\d+(?:-|_)\d+(?:-|_)\d+(?:-|_)\d+)\.", re.M)
RE_AP_IMAGE_COUNT = re.compile(r"^[Tt]otal\s+number\s+of\s+APs\.+\s+(?P<count>\d+)\s*$", re.M)
RE_AP_IMAGE_DOWNLOADED = re.compile(r"^\s*[Cc]ompleted\s+[Pp]redownloading\.+\s+(?P<downloaded>\d+)\s*$", re.M)
RE_AP_IMAGE_UNSUPPORTED = re.compile(r"^\s*[Nn]ot\s+[Ss]upported\.+\s+(?P<unsupported>\d+)\s*$", re.M)
RE_AP_IMAGE_FAILED = re.compile(r"^\s*[Ff]ailed\s+to\s+[Pp]redownload\.+\s+(?P<failed>\d+)\s*$", re.M)
RE_AP_BOOT_OPTIONS = re.compile(
    r"^(?P<name>.+?)\s+(?P<primary>(?:\d+\.){3}\d+)\s+(?P<backup>(?:\d+\.){3}\d+)\s+(?P<status>\S+).+$",
    re.M,
)
RE_PEER_REDUNDANCY_STATE = re.compile(r"^\s*Peer\s+State\s*=\s*(.+?)\s*$", re.M)
RE_REDUNDANCY_STATE = re.compile(r"^\s*Local\s+State\s*=\s*(.+?)\s*$", re.M)
RE_WLANS = re.compile(
    r"^(?P<wlan_id>\d+)\s+(?P<profile>\S+)\s*/\s+(?P<ssid>\S+)\s+(?P<status>\S+)\s+(?P<interface>.+?)\s*\S+\s*$", re.M
)


def convert_filename_to_version(filename):
    """
    Extract the aireos version number from image filename.

    Args:
        filename (str): The name of the file downloaded from Cisco.

    Returns:
        str: The version number.

    Example:
        >>> version = convert_filename_to_version("AIR-CT5520-K9-8-8-125-0.aes")
        >>> print(version)
        8.8.125.0
        >>>
    """
    version_match = RE_FILENAME_FIND_VERSION.match(filename)
    version_string = version_match.groupdict()["version"]
    version = re.sub("-|_", ".", version_string)
    return version


@fix_docs
class AIREOSDevice(BaseDevice):
    """Cisco AIREOS Device Implementation."""

    vendor = "cisco"
    active_redundancy_states = {None, "active"}

    def __init__(  # nosec  # pylint: disable=too-many-arguments
        self, host, username, password, secret="", port=22, confirm_active=True, **kwargs
    ):  # noqa: D403
        """
        PyNTC Device implementation for Cisco WLC.

        Args:
            host (str): The address of the network device.
            username (str): The username to authenticate with the device.
            password (str): The password to authenticate with the device.
            secret (str): The password to escalate privilege on the device.
            port (int): The port to use to establish the connection.
            confirm_active (bool): Determines if device's high availability state should be validated before leaving connection open.
        """
        super().__init__(host, username, password, device_type="cisco_aireos_ssh")
        self.native = None
        self.secret = secret
        self.port = int(port)
        self.global_delay_factor = kwargs.get("global_delay_factor", 1)
        self.delay_factor = kwargs.get("delay_factor", 1)
        self._connected = False
        self.open(confirm_active=confirm_active)
        log.init(host=host)

    def _ap_images_match_expected(self, image_option, image, ap_boot_options=None):
        """
        Test that all AP images have the ``image_option`` matching ``image``.

        Args:
            image_option (str): The boot_option dict key ("primary", "backup") to validate.
            image (str): The image that the ``image_option`` should match.
            ap_boot_options (dict): The results from ``self.ap_boot_options``.

        Returns:
            bool: True if all APs have ``image_option`` equal to ``image``, else False.

        Example:
            >>> device = AIREOSDevice(**connection_args)
            >>> device.ap_boot_options
            {
                'ap1': {'primary': '8.10.105.0', 'secondary': '8.10.103.0'},
                'ap2': {'primary': '8.10.105.0', 'secondary': '8.10.103.0'},
            }
            >>> device._ap_images_match_expected("primary", "8.10.105.0")
            True
            >>>
        """
        if ap_boot_options is None:
            ap_boot_options = self.ap_boot_options

        return all(boot_option[image_option] == image for boot_option in ap_boot_options.values())

    @staticmethod
    def _check_command_output_for_errors(command, command_response):
        """
        Check response from device to see if an error was reported.

        Args:
            command (str): The command that was sent to the device.

        Raises:
            CommandError: When ``command_response`` reports an error in sending ``command``.

        Example:
            >>> device = AIREOSDevice(**connection_args)
            >>> command = "show version"
            >>> command_response = "output from show version"
            >>> device._check_command_output_for_errors(command, command_response)
            >>> command = "invalid command"
            >>> command_response = "Incorrect Usage: invalid command"
            >>> device._check_command_output_for_errors(command, command_resposne)
            CommandError: ...
            >>>
        """
        if "Incorrect usage" in command_response or "Error:" in command_response:
            log.error("Host %s: Error in %s with response: %s", self.host, command, command_response)
            raise CommandError(command, command_response)

    def _enter_config(self):
        """Enter into config mode."""
        self.enable()
        self.native.config_mode()
        log.debug("Host %s: Device entered config mode.", self.host)

    def _image_booted(self, image_name, **vendor_specifics):
        """
        Check if ``image_name`` is the currently booted image.

        Args:
            image_name (str): The version to check if image is booted.

        Returns:
            bool: True if ``image_name`` is the current boot version, else False.

        Example:
            >>> device = AIREOSDevice(**connection_args)
            >>> device._image_booted("8.10.105.0")
            True
            >>>
        """
        re_version = r"^Product\s+Version\s*\.+\s*(\S+)"
        sysinfo = self.show("show sysinfo")
        booted_image = re.search(re_version, sysinfo, re.M)
        if booted_image.group(1) == image_name:
            log.info("Host %s: Image %s is booted.", self.host, image_name)
            return True

        log.warning("Host %s: Image %s not booted successfully.", self.host, image_name)
        return False

    def _send_command(self, command, expect_string=None, **kwargs):
        """
        Send single command to device.

        Args:
            command (str): The command to send to the device.
            expect_string (str): The expected prompt after running the command.

        Kwargs:
            Any argument supported by Netmiko's ``send_command_timing`` method.

        Returns:
            str: The response from the device after issuing the ``command``.

        Raises:
            CommandError: When the returned data indicates the command failed.

        Example:
            >>> device = AIREOSDevice(**connection_args)
            >>> sysinfo = device._send_command("show sysinfo")
            >>> print(sysinfo)
            Product Version.....8.2.170.0
            System Up Time......3 days 2 hrs 20 mins 30 sec
            ...
            >>>
        """
        if expect_string is None:
            response = self.native.send_command_timing(command, **kwargs)
        else:
            response = self.native.send_command(command, expect_string=expect_string, **kwargs)

        if "Incorrect usage" in response or "Error:" in response:
            log.error("Host %s: Error in %s with response: %s", self.host, command, response)
            raise CommandError(command, response)

        log.info("Host %s: Command %s was executed successfully with response: %s", self.host, command, response)
        return response

    def _uptime_components(self):
        """
        Retrieve days, hours, and minutes device has been up.

        Returns:
            tuple: The days, hours, and minutes device has been up as integers.

        Example:
            >>> device = AIREOSDevice(**connection_args)
            >>> days, hours, minutes = device._uptime_components
            >>> print(days)
            83
            >>>
        """
        sysinfo = self.show("show sysinfo")
        re_uptime = r"^System\s+Up\s+Time\.+\s*(.+?)\s*$"
        uptime = re.search(re_uptime, sysinfo, re.M)
        uptime_string = uptime.group()

        match_days = re.search(r"(\d+) days?", uptime_string)
        match_hours = re.search(r"(\d+) hrs?", uptime_string)
        match_minutes = re.search(r"(\d+) mins?", uptime_string)

        days = int(match_days.group(1)) if match_days else 0
        hours = int(match_hours.group(1)) if match_hours else 0
        minutes = int(match_minutes.group(1)) if match_minutes else 0

        log.debug(
            "Host %s: The device has been up for %s days, %s hours, and %s minutes", self.host, days, hours, minutes
        )
        return days, hours, minutes

    def _wait_for_ap_image_download(self, timeout=3600):
        """
        Wait for all APs have completed downloading the image.

        Args:
            timeout (int): The max time to wait for all APs to download the image.

        Raises:
            FileTransferError: When an AP is unable to properly retrieve the image or ``timeout`` is reached.

        Example:
            >>> device = AIREOSDevice(**connection_args)
            >>> device.ap_image_stats()
            {
                "count": 2,
                "downloaded": 0,
                "unsupported": 0,
                "failed": 0,
            }
            >>> device._wait_for_ap_image_download()
            >>> device.ap_image_stats()
            {
                "count": 2,
                "downloaded": 2,
                "unsupported": 0,
                "failed": 0,
            }
            >>>

        TODO:
            Change timeout to be a multiplier for number of APs attached to controller
        """
        start = time.time()
        ap_image_stats = self.ap_image_stats
        ap_count = ap_image_stats["count"]
        downloaded = 0
        while downloaded < ap_count:
            ap_image_stats = self.ap_image_stats
            downloaded = ap_image_stats["downloaded"]
            unsupported = ap_image_stats["unsupported"]
            failed = ap_image_stats["failed"]
            # TODO: When adding logging, send log message of current stats
            if unsupported or failed:
                log.error(
                    "Host %s: Failed transferring image to AP\nUnsupported: %s\nFailed: %s\n",
                    self.host,
                    unsupported,
                    failed,
                )
                raise FileTransferError(
                    "Failed transferring image to AP\n" f"Unsupported: {unsupported}\n" f"Failed: {failed}\n"
                )
            elapsed_time = time.time() - start
            if elapsed_time > timeout:
                log.error(
                    "Host %s: Failed waiting for AP image to be transferred to all devices:\n Total: %s\nDownloaded: %s",
                    self.host,
                    ap_count,
                    downloaded,
                )
                raise FileTransferError(
                    "Failed waiting for AP image to be transferred to all devices:\n"
                    f"Total: {ap_count}\nDownloaded: {downloaded}"
                )

            log.debug(
                "Host %s:"
                "End of waiting time for AP image to be transferred to all devices:\n"
                "Total: %s\nDownloaded: %s",
                self.host,
                ap_count,
                downloaded,
            )

    def _wait_for_device_reboot(self, timeout=3600):
        """
        Wait for the device to finish reboot process and become accessible.

        Args:
            timeout (int): The length of time before considering the device unreachable.

        Raises:
            RebootTimeoutError: When a connection to the device is not established within the ``timeout`` period.

        Example:
            >>> device = AIREOSDevice(**connection_args):
            >>> device.reboot()
            >>> device._wait_for_device_reboot()
            >>> device.connected()
            True
            >>>
        """
        start = time.time()
        while time.time() - start < timeout:
            try:
                self.open()
                log.debug("Host %s: Device rebooted.", self.host)
                return
            except:  # noqa E722 # nosec # pylint: disable=bare-except
                pass

        # TODO: Get proper hostname parameter
        log.error("Host %s: Device timed out while rebooting.", self.host)
        raise RebootTimeoutError(hostname=self.host, wait_time=timeout)

    def _wait_for_peer_to_form(self, redundancy_state, timeout=300):
        """
        Wait for device redundancy state to form properly.

        Args:
            redundancy_state (str): The desired redundancy state between the system and its peer.
            timeout (int): The max time to wait for peer to form before considering it unable to form.

        Returns:
            None: Nothing is returned when redundancy state reaches ``redundancy_state``.

        Raises:
            PeerFailedToFormError: When the ``timeout`` is reached before ``redundancy_state`` is reached.

        Example:
            >>> device = AIREOSDevice(**connection_args):
            >>> device.peer_redundancy_state
            'standby hot'
            >>> device.reboot()
            >>> device._wait_for_peer_to_form("standby hot")
            >>>
        """
        start = time.time()
        while time.time() - start < timeout:
            current_state = self.peer_redundancy_state
            if current_state == redundancy_state:
                log.debug("Host %s: Redundancy state %s formed properly.", self.host, redundancy_state)
                return

        log.error(
            "Host %s: Redundancy state did not form properly to desired state: %s from current state: {current_state}",
            self.host,
            redundancy_state,
        )
        raise PeerFailedToFormError(hostname=self.host, desired_state=redundancy_state, current_state=current_state)

    @property
    def ap_boot_options(self):
        """
        Boot Options for all APs associated with the controller.

        Returns:
            dict: The name of each AP are the keys, and the values are the primary and backup values.

        Example:
            >>> device = AIREOSDevice(**connection_args)
            >>> device.ap_boot_options
            {
                'ap1': {
                    'backup': '8.8.125.0',
                    'primary': '8.9.110.0',
                    'status': 'complete'
                },
                'ap2': {
                    'backup': '8.8.125.0',
                    'primary': '8.9.110.0',
                    'status': 'complete'
                },
            }
            >>>
        """
        ap_images = self.show("show ap image all")
        ap_boot_options = RE_AP_BOOT_OPTIONS.finditer(ap_images)
        boot_options_by_ap = {
            ap["name"]: {
                "primary": ap.group("primary"),
                "backup": ap.group("backup"),
                "status": ap.group("status").lower(),
            }
            for ap in ap_boot_options
        }
        log.debug("Host %s: Boot options: {boot_options_by_ap}", self.host, boot_options_by_ap)
        return boot_options_by_ap

    @property
    def ap_image_stats(self):
        """
        Stats of downloading the the image to all APs.

        Returns:
            dict: The AP count, and the downloaded, unsupported, and failed APs.

        Example:
            >>> device = AIREOSDevice(**connection_args)
            >>> device.ap_image_stats
            {
                'count': 2,
                'downloaded': 2,
                'unsupported': 0,
                'failed': 0
            }
            >>>
        """
        ap_images = self.show("show ap image all")
        count = RE_AP_IMAGE_COUNT.search(ap_images).group(1)
        downloaded = RE_AP_IMAGE_DOWNLOADED.search(ap_images).group(1)
        unsupported = RE_AP_IMAGE_UNSUPPORTED.search(ap_images).group(1)
        failed = RE_AP_IMAGE_FAILED.search(ap_images).group(1)
        stats = {
            "count": int(count),
            "downloaded": int(downloaded),
            "unsupported": int(unsupported),
            "failed": int(failed),
        }
        log.debug("Host %s: Image stats {json.dumps(stats, indent=4)}", self.host)
        return stats

    def backup_running_config(self, filename):
        """
        Create backup of running config.

        Args:
            filename (str): Name of backup file.

        Raises:
            NotImplementedError: Function currently not implemented
        """
        raise NotImplementedError

    @property
    def boot_options(self):
        """
        Images that are candidates for booting on reload.

        Returns:
            dict: The boot options on the device. The "sys" key is the expected image on reload.

        Example:
            >>> device = AIREOSDevice(**connection_args)
            >>> device.boot_options
            {
                'backup': '8.8.125.0',
                'primary': '8.9.110.0',
                'sys': '8.9.110.0'
            }
            >>>
        """
        show_boot_out = self.show("show boot")
        re_primary_path = r"^Primary\s+Boot\s+Image\s*\.+\s*(?P<primary>\S+)(?P<status>.*)$"
        re_backup_path = r"^Backup\s+Boot\s+Image\s*\.+\s*(?P<backup>\S+)(?P<status>.*)$"
        primary = re.search(re_primary_path, show_boot_out, re.M)
        backup = re.search(re_backup_path, show_boot_out, re.M)
        if primary:
            result = primary.groupdict()
            primary_status = result.pop("status")
            result.update(backup.groupdict())
            backup_status = result.pop("status")
            if "default" in primary_status:
                result["sys"] = result["primary"]
            elif "default" in backup_status:
                result["sys"] = result["backup"]
            else:
                result["sys"] = None
        else:
            result = {"sys": None}

        log.debug("Host %s: Boot options %s", self.host, result)
        return result

    def checkpoint(self, filename):
        """
        Create a checkpoint file of the current config.

        Args:
            checkpoint_file (str):  Saves a checkpoint file with the name provided to the function.

        Raises:
            NotImplementedError: Function currently not implemented

        """
        raise NotImplementedError

    def close(self):
        """Close the SSH connection to the device."""
        if self.connected:
            self.native.disconnect()
            self._connected = False
            log.debug("Host %s: Connection closed.", self.host)

    def config(self, command, **netmiko_args):
        r"""
        Send config commands to device.

        By default, entering and exiting config mode is handled automatically.
        To disable entering and exiting config mode, pass `enter_config_mode` and `exit_config_mode` in ``**netmiko_args``.
        This supports all arguments supported by Netmiko's `send_config_set` method using ``netmiko_args``.
        This will send each command in ``command`` until either an Error is caught or all commands have been sent.

        Args:
            command (str|list): The command or commands to send to the device.
            **netmiko_args: Any argument supported by ``netmiko.base_connection.BaseConnection.send_config_set``.

        Returns:
            str: When ``command`` is a str, the config session input and ouput from sending ``command``.
            list: When ``command`` is a list, the config session input and ouput from sending ``command``.

        Raises:
            TypeError: When sending an argument in ``**netmiko_args`` that is not supported.
            CommandError: When ``command`` is a str and its results report an error.
            CommandListError: When ``command`` is a list and one of the commands reports an error.

        Example:
            >>> device = AIREOSDevice(**connection_args)
            >>> device.config("boot primary")
            '(host) config>boot primary\n\n(host) config>'
            >>>
        """
        # TODO: Remove this when deprecating config_list method
        original_command_is_str = isinstance(command, str)

        # TODO: switch to isinstance(command, str) when removing above
        if original_command_is_str:
            command = [command]

        original_exit_config_setting = netmiko_args.get("exit_config_mode")
        netmiko_args["exit_config_mode"] = False
        # Ignore None or invalid args passed for enter_config_mode
        if netmiko_args.get("enter_config_mode") is not False:
            self._enter_config()
            netmiko_args["enter_config_mode"] = False

        entered_commands = []
        command_responses = []
        try:
            for cmd in command:
                entered_commands.append(cmd)
                command_response = self.native.send_config_set(cmd, **netmiko_args)
                command_responses.append(command_response)
                self._check_command_output_for_errors(cmd, command_response)
        except TypeError as err:
<<<<<<< HEAD
            log.error("Host %s: Netmiko Driver's {err.args[0]}", self.host, err.args[0])
            raise TypeError(f"Netmiko Driver's {err.args[0]}")
        # TODO: Remove this when deprecating config_list method
        except CommandError as err:
            if not original_command_is_str:
                log.error(
                    "Host %s: Commands {entered_commands} returned the error {err.cli_error_msg}",
                    self.host,
                    entered_commands,
                    err.cli_error_msg,
                )
                raise CommandListError(entered_commands, cmd, err.cli_error_msg)
            else:
                log.error("Host %s: Commands {entered_commands} returned the error %s", self.host, entered_commands)
                raise err
=======
            raise TypeError(f"Netmiko Driver's {err.args[0]}") from err
        # TODO: Remove this when deprecating config_list method
        except CommandError as err:
            if not original_command_is_str:
                raise CommandListError(entered_commands, cmd, err.cli_error_msg) from err
            raise err
>>>>>>> 999581de
        # Don't let exception prevent exiting config mode
        finally:
            # Ignore None or invalid args passed for exit_config_mode
            if original_exit_config_setting is not False:
                self.native.exit_config_mode()

        # TODO: Remove this when deprecating config_list method
        if original_command_is_str:
            return command_responses[0]

        log.info(
            "Host %s: List of config commands %s received responses {command_response}.",
            self.host,
            command,
            command_response,
        )
        return command_responses

    def config_list(self, commands, **netmiko_args):  # noqa: D401
        """
        DEPRECATED - Use the `config` method.

        Send config commands to device.

        By default, entering and exiting config mode is handled automatically.
        To disable entering and exiting config mode, pass `enter_config_mode` and `exit_config_mode` in ``**netmiko_args``.
        This supports all arguments supported by Netmiko's `send_config_set` method using ``netmiko_args``.

        Args:
            commands (list): The commands to send to the device.
            **netmiko_args: Any argument supported by ``netmiko.base_connection.BaseConnection.send_config_set``.

        Returns:
            list: Each command's input and ouput from sending the command in ``commands``.

        Raises:
            TypeError: When sending an argument in ``**netmiko_args`` that is not supported.
            CommandListError: When one of the commands reports an error on the device.

        Example:
            >>> device = AIREOSDevice(**connection_args)
            >>> device.config_list(["interface hostname virtual wlc1.site.com", "config interface vlan airway 20"])
            >>>
        """
        log.warning("config_list() is deprecated; use config.", DeprecationWarning)
        return self.config(commands, **netmiko_args)

    def confirm_is_active(self):
        """
        Confirm that the device is either standalone or the active device in a high availability cluster.

        Returns:
            bool: True when the device is considered active.

        Rasies:
            DeviceNotActiveError: When the device is not considered the active device.

        Example:
            >>> device = AIREOSDevice(**connection_args)
            >>> device.redundancy_state
            'standby hot'
            >>> device.confirm_is_active()
            raised DeviceNotActiveError:
            host1 is not the active device.

            device state: standby hot
            peer state:   active

            >>> device.redundancy_state
            'active'
            >>> device.confirm_is_active()
            True
            >>>
        """
        if not self.is_active():
            redundancy_state = self.redundancy_state
            peer_redundancy_state = self.peer_redundancy_state
            self.close()
            log.error(
                "Host %s: Device not active error where redundancy state %s and peer redundancy state %s",
                self.host,
                redundancy_state,
                peer_redundancy_state,
            )
            raise DeviceNotActiveError(self.host, redundancy_state, peer_redundancy_state)

        return True

    @property
    def connected(self):
        """
        Get connection status of the device.

        Returns:
            bool: True if the device is connected, else False.
        """
        log.debug("Host %s: Connection status {self._connected}.", self.host, self._connected)
        return self._connected

    @connected.setter
    def connected(self, value):
        log.debug("Host %s: Device connected is %s.", self.host, value)
        self._connected = value

    def disable_wlans(self, wlan_ids):
        """
        Disable all given WLAN IDs.

        The string `all` can be passed to disable all WLANs.
        Commands are sent to disable WLAN IDs that are not in `self.disabled_wlans`.
        If trying to disable `all` WLANS, then "all" will be sent,
        unless all WLANs in `self.wlans` are in `self.disabled_wlans`.

        Args:
            wlan_ids (str|list): List of WLAN IDs or `all`.

        Raises:
            WLANDisableError: When ``wlan_ids`` are not in `self.disabled_wlans` after configuration.

        Example:
            >>> device = AIREOSDevice(**connection_args)
            >>> device.disabled_wlans
            [2, 4, 8]
            >>> device.disable_wlans([1])
            >>> device.disabled_wlans
            [1, 2, 4, 8]
            >>> device.disable_wlans("all")
            [1, 2, 3, 4, 7, 8]
            >>>
        """
        if wlan_ids == "all":
            wlan_ids = ["all"]
            wlans_to_validate = set(self.wlans)
        else:
            wlans_to_validate = set(wlan_ids)

        disabled_wlans = self.disabled_wlans
        # Only send commands for enabled wlan ids
        if not wlans_to_validate.issubset(disabled_wlans):
            commands = [f"wlan disable {wlan}" for wlan in wlan_ids if wlan not in disabled_wlans]
            self.config(commands)

            post_disabled_wlans = self.disabled_wlans
            if not wlans_to_validate.issubset(post_disabled_wlans):
                desired_wlans = wlans_to_validate.union(disabled_wlans)
                log.error(
                    "Host %s: WLANS not disabled, with desired WLANs {desired_wlans} and post disabled WLANs {post_disabled_wlans}",
                    self.host,
                    desired_wlans,
                    post_disabled_wlans,
                )
                raise WLANDisableError(self.host, desired_wlans, post_disabled_wlans)

        log.info("Host %s: All WLANs with IDs {disabled_wlans} were disabled.", self.host, disabled_wlans)

    @property
    def disabled_wlans(self):  # noqa: D403
        """
        IDs for all disabled WLANs.

        Returns:
            list: Disabled WLAN IDs.

        Example:
            >>> device = AIREOSDevice(**connection_args)
            >>> device.wlans
            {
                1: {'profile': 'wlan 1', 'ssid': 'wifi', 'status': 'enabled', 'interface': '1'},
                2: {'profile': 'wlan 2', 'ssid': 'corp', 'status': 'disabled', 'interface': '1'},
                3: {'profile': 'wlan 3', 'ssid': 'guest', 'status': 'enabled', 'interface': '1'},
                4: {'profile': 'wlan 4', 'ssid': 'test', 'status': 'disabled', 'interface': '1'},
                7: {'profile': 'wlan 7', 'ssid': 'internet', 'status': 'enabled', 'interface': '1'},
                8: {'profile': 'wlan 8', 'ssid': 'wifi-v', 'status': 'disabled', 'interface': '1'}
            }
            >>> device.disabled_wlans
            [2, 4, 8]
            >>>
        """
        disabled_wlans = [wlan_id for wlan_id, wlan_data in self.wlans.items() if wlan_data["status"] == "Disabled"]
        log.info("Host %s: Disabled WLAN IDs: {disabled_wlans}", self.host, disabled_wlans)
        return disabled_wlans

    def enable(self):
        """
        Ensure device is in enable mode.

        Returns:
            None: Device prompt is set to enable mode.
        """
        # Netmiko reports enable and config mode as being enabled
        if not self.native.check_enable_mode():
            self.native.enable()
        # Ensure device is not in config mode
        if self.native.check_config_mode():
            self.native.exit_config_mode()

        log.debug("Host {self.host}: Device enabled.", self.host)

    def enable_wlans(self, wlan_ids):
        """
        Enable all given WLAN IDs.

        The string `all` can be passed to enable all WLANs.
        Commands are sent to enable WLAN IDs that are not in `self.enabled_wlans`.
        If trying to enable `all` WLANS, then "all" will be sent,
        unless all WLANs in `self.wlans` are in `self.enabled_wlans`.

        Args:
            wlan_ids (str|list): List of WLAN IDs or `all`.

        Raises:
            WLANEnableError: When ``wlan_ids`` are not in `self.enabled_wlans` after configuration.

        Example:
            >>> device = AIREOSDevice(**connection_args)
            >>> device.enabled_wlans
            [1, 3, 7]
            >>> device.enable_wlans([2])
            >>> device.enabled_wlans
            [1, 2, 3, 7]
            >>> device.enable_wlans("all")
            >>> dev.enabled_wlans
            [1, 2, 3, 4, 7, 8]
            >>>
        """
        if wlan_ids == "all":
            wlan_ids = ["all"]
            wlans_to_validate = set(self.wlans)
        else:
            wlans_to_validate = set(wlan_ids)

        enabled_wlans = self.enabled_wlans
        # Only send commands for disabled wlan ids
        if not wlans_to_validate.issubset(enabled_wlans):
            commands = [f"wlan enable {wlan}" for wlan in wlan_ids if wlan not in enabled_wlans]
            self.config(commands)

            post_enabled_wlans = self.enabled_wlans
            if not wlans_to_validate.issubset(post_enabled_wlans):
                desired_wlans = wlans_to_validate.union(enabled_wlans)
                log.error(
                    "Host %s: WLANS not enabled,\n"
                    f"with desired WLANs {desired_wlans} and post enabled WLANs {post_enabled_wlans}",
                    self.host,
                    desired_wlans,
                    post_enabled_wlans,
                )
                raise WLANEnableError(self.host, desired_wlans, post_enabled_wlans)

    @property
    def enabled_wlans(self):  # noqa: D403
        """
        IDs for all enabled WLANs.

        Returns:
            list: Enabled WLAN IDs.

        Example:
            >>> device = AIREOSDevice(**connection_args)
            >>> device.wlans
            {
                1: {'profile': 'wlan 1', 'ssid': 'wifi', 'status': 'enabled', 'interface': '1'},
                2: {'profile': 'wlan 2', 'ssid': 'corp', 'status': 'disabled', 'interface': '1'},
                3: {'profile': 'wlan 3', 'ssid': 'guest', 'status': 'enabled', 'interface': '1'},
                4: {'profile': 'wlan 4', 'ssid': 'test', 'status': 'disabled', 'interface': '1'},
                7: {'profile': 'wlan 7', 'ssid': 'internet', 'status': 'enabled', 'interface': '1'},
                8: {'profile': 'wlan 8', 'ssid': 'wifi-v', 'status': 'disabled', 'interface': '1'}
            }
            >>> device.enabled_wlans
            [1, 3, 7]
            >>>
        """
        enabled_wlans = [wlan_id for wlan_id, wlan_data in self.wlans.items() if wlan_data["status"] == "Enabled"]
        log.info("Host %s: List of enabled WLAN IDs: {enabled_wlans}", self.host, enabled_wlans)
        return enabled_wlans

    def facts(self):
        """
        Get facts from device.

        Raises:
            NotImplementedError: Function currently not implemented.
        """
        raise NotImplementedError

    def file_copy(
        self,
        username,
        password,
        server,
        filepath,
        protocol="sftp",
        filetype="code",
        delay_factor=10,
    ):
        """
        Copy a file from server to Controller.

        Args:
            username (str): The username to authenticate with the ``server``.
            password (str): The password to authenticate with the ``server``.
            server (str): The address of the file server.
            filepath (str): The full path to the file on the ``server``.
            protocol (str): The transfer protocol to use to transfer the file.
            filetype (str): The type of file per aireos definitions.
            delay_factor (int): The Netmiko delay factor to wait for device to complete transfer.

        Returns:
            bool: True when the file was transferred, False when the file is deemed to already be on the device.

        Raises:
            FileTransferError: When an error is detected in transferring the file.

        Example:
            >>> device = AIREOSDevice(**connection_args)
            >>> device.boot_options
            {
                'backup': '8.8.125.0',
                'primary': '8.9.100.0',
                'sys': '8.9.100.0'
            }
            >>> device.file_copy("user", "password", "10.1.1.1", "/images/aireos/AIR-CT5500-K9-8-10-105-0.aes")
            >>> device.boot_options
            {
                'backup': '8.9.100.0',
                'primary': '8.10.105.0',
                'sys': '8.10.105.0'
            }
            >>>
        """
        self.enable()
        filedir, filename = os.path.split(filepath)
        if filetype == "code":
            version = convert_filename_to_version(filename)
            if version in self.boot_options.values():
                return False
        try:
            self.show(
                [
                    f"transfer download datatype {filetype}",
                    f"transfer download mode {protocol}",
                    f"transfer download username {username}",
                    f"transfer download password {password}",
                    f"transfer download serverip {server}",
                    f"transfer download path {filedir}/",
                    f"transfer download filename {filename}",
                ]
            )
        except CommandListError as error:
<<<<<<< HEAD
            log.error(
                "Host %s: File transfer error {FileTransferError.default_message}\n\n{error.message}",
                self.host,
                FileTransferError.default_message,
                error.message,
            )
            raise FileTransferError(error.message)
=======
            raise FileTransferError(error.message) from error
>>>>>>> 999581de

        try:
            response = self.native.send_command_timing("transfer download start")
            if "Are you sure you want to start? (y/N)" in response:
                response = self.show("y", auto_find_prompt=False, delay_factor=delay_factor)
        except CommandError as error:
<<<<<<< HEAD
            log.error(
                "Host %s: File transfer error {FileTransferError.default_message}\n\n{error.message}",
                self.host,
                FileTransferError.default_message,
                error.message,
            )
            raise FileTransferError(message=f"{FileTransferError.default_message}\n\n{error.message}")
=======
            raise FileTransferError(message=f"{FileTransferError.default_message}\n\n{error.message}") from error
>>>>>>> 999581de
        except:  # noqa E722
            log.error("Host %s: File transfer error %s", self.host, FileTransferError)
            raise FileTransferError

        if "File transfer is successful" not in response:
            log.error("Host %s: Did not find expected success message in response, found:\n%s", self.host, response)
            raise FileTransferError

        log.info("Host %s: File transferred successfully.", self.host)
        return True

    def file_copy_remote_exists(self, src, dest=None, **kwargs):
        """
        Copy 'src' file to remote device.

        Args:
            src (str): The path to the file to be copied to the device.
            dest (str, optional): The name to use for storing the file on the device.
                Defaults to use the name of the ``src`` file.

        Raises:
            NotImplementedError: Function currently not implemented.
        """
        raise NotImplementedError

    def install_os(self, image_name, controller="both", save_config=True, disable_wlans=None, **vendor_specifics):
        """
        Install an operating system on the controller.

        Args:
            image_name (str): The version to install on the device.
            controller (str): The controller(s) to reboot for install (only applies to HA device).
            save_config (bool): Whether the config should be saved to the device before reboot.
            disable_wlans (str|list): Which WLANs to disable/enable before/after upgrade. Default is None.
                To disable all WLANs, pass `"all"`. To disable select WLANs, pass a list of WLAN IDs.

        Returns:
            bool: True when the install is successful, False when the version is deemed to already be running.

        Raises:
            OSInstallError: When the device is not booted with the specified image after reload.
            RebootTimeoutError: When the device is unreachable longer than the reboot timeout value.
            WLANDisableError: When WLANs are not disabled properly before the upgrade.
            WLANEnableError: When WLANs are not enabled properly after the upgrade.

        Example:
            >>> device = AIREOSDevice(**connection_args)
            >>> device.boot_options
            {
                'backup': '8.8.125.0',
                'primary': '8.9.100.0',
                'sys': '8.9.100.0'
            }
            >>> device.file_copy("user", "password", "10.1.1.1", "/images/aireos/AIR-CT5500-K9-8-10-105-0.aes")
            >>> device.boot_options
            {
                'backup': '8.9.100.0',
                'primary': '8.10.105.0',
                'sys': '8.10.105.0'
            }
            >>> device.install_os("8.10.105.0")
            >>>
        """
        timeout = vendor_specifics.get("timeout", 3600)
        if not self._image_booted(image_name):
            peer_redundancy = self.peer_redundancy_state
            self.set_boot_options(image_name, **vendor_specifics)
            if disable_wlans is not None:
                self.disable_wlans(disable_wlans)
            self.reboot(controller=controller, save_config=save_config)
            self._wait_for_device_reboot(timeout=timeout)
            if disable_wlans is not None:
                self.enable_wlans(disable_wlans)
            if not self._image_booted(image_name):
                log.error("Host %s: OS install error for image %s", self.host, image_name)
                raise OSInstallError(hostname=self.host, desired_boot=image_name)
            try:
                self._wait_for_peer_to_form(peer_redundancy)
            except PeerFailedToFormError:
                log.error(
                    "Host %s: Peer failed to form error for image %s and peer redundancy %s",
                    self.host,
                    image_name,
                    peer_redundancy,
                )
                raise OSInstallError(
                    hostname=f"Host {self.host}: {self.host}-standby", desired_boot=f"{image_name}-{peer_redundancy}"
                )

            log.info("Host %s: OS image %s installed successfully.", self.host, image_name)
            return True

        log.info("Host %s: OS image %s not installed.", self.host, image_name)
        return False

    def is_active(self):
        """
        Determine if the current processor is the active processor.

        Returns:
            bool: True if the processor is active or does not support HA, else False.

        Example:
            >>> device = AIREOSDevice(**connection_args)
            >>> device.is_active()
            True
            >>>
        """
        return self.redundancy_state in self.active_redundancy_states

    def open(self, confirm_active=True):
        """
        Open a connection to the controller.

        This method will close the connection if ``confirm_active`` is True and the device is not active.
        Devices that do not have high availibility are considred active.

        Args:
            confirm_active (bool): Determines if device's high availability state should be validated before leaving connection open.

        Raises:
            DeviceIsNotActiveError: When ``confirm_active`` is True, and the device high availabilit state is not active.

        Example:
            >>> device = AIREOSDevice(**connection_args)
            >>> device.open()
            raised DeviceNotActiveError:
            host1 is not the active device.

            device state: standby hot
            peer state:   active

            >>> device.open(confirm_active=False)
            >>> device.connected
            True
            >>>
        """
        if self.connected:
            try:
                self.native.find_prompt()
            except:  # noqa E722
                self._connected = False

        if not self.connected:
            self.native = ConnectHandler(
                device_type="cisco_wlc",
                ip=self.host,
                username=self.username,
                password=self.password,
                port=self.port,
                global_delay_factor=self.global_delay_factor,
                secret=self.secret,
                verbose=False,
            )
            self._connected = True

        # This prevents open sessions from connecting to STANDBY WLC
        if confirm_active:
            self.confirm_is_active()

        log.debug("Host %s: Connection to controller was opened successfully.", self.host)

    @property
    def peer_redundancy_state(self):
        """
        Determine the redundancy state of the peer processor.

        Returns:
            str: The redundancy state of the peer processor.
            None: When the processor does not support redundancy.

        Example:
            >>> device = AIREOSDevice(**connection_args)
            >>> device.peer_redundancy_state
            'standby hot'
            >>>
        """
        try:
            show_redundancy = self.show("show redundancy summary")
        except CommandError:
            log.error("Host %s: Peer redundancy state command error.", self.host)
            return None
        re_peer_redundancy_state = RE_PEER_REDUNDANCY_STATE.search(show_redundancy)
        peer_redundancy_state = re_peer_redundancy_state.group(1).lower()
        if peer_redundancy_state == "n/a":
            peer_redundancy_state = "disabled"

        log.debug("Host %s: Peer redundancy state: %s.", self.host, peer_redundancy_state)
        return peer_redundancy_state

    def reboot(self, timer=0, controller="self", save_config=True, **kwargs):
        """
        Reload the controller or controller pair.

        Args:
            timer (int): The time to wait before reloading.
            controller (str): Which controller(s) to reboot (only applies to HA pairs).
            save_config (bool): Whether the configuration should be saved before reload.

        Raises:
            ReloadTimeoutError: When the device is still unreachable after the timeout period.

        Example:
            >>> device = AIREOSDevice(**connection_args)
            >>> device.reboot()
            >>>
        """
        if kwargs.get("confirm"):
            log.warning("Passing 'confirm' to reboot method is deprecated.")

        def handler(signum, frame):
            log.error("Host %s: Interrupting after reload.", self.host)
            raise RebootSignal

        signal.signal(signal.SIGALRM, handler)

        if self.redundancy_mode != "sso disabled":
            reboot_command = f"reset system {controller}"
        else:
            reboot_command = "reset system"

        if timer:
            reboot_command += f" in {timer}"

        if save_config:
            self.save()

        signal.alarm(20)
        try:
            response = self.native.send_command_timing(reboot_command)
            if "save" in response:
                if not save_config:
                    response = self.native.send_command_timing("n")
                else:
                    response = self.native.send_command_timing("y")
            if "reset" in response:
                self.native.send_command_timing("y")
        except RebootSignal:
            signal.alarm(0)

        signal.alarm(0)

        log.info("Host %s: Device rebooted.", self.host)

    @property
    def redundancy_mode(self):
        """
        Get operating redundancy mode of the controller.

        Returns:
            str: The redundancy mode the device is operating in.

        Example:
            >>> device = AIREOSDevice(**connection_args)
            >>> device.redundancy_mode
            'sso enabled'
            >>>
        """
        ha = self.show("show redundancy summary")
        ha_mode = re.search(r"^\s*Redundancy\s+Mode\s*=\s*(.+?)\s*$", ha, re.M)
        log.debug("Host %s: Redundancy mode: {ha_mode.group(1).lower()}", self.host, ha_mode.group(1).lower())
        return ha_mode.group(1).lower()

    @property
    def redundancy_state(self):
        """
        Determine the redundancy state of the current processor.

        Returns:
            str: The redundancy state of the current processor.
            None: When the processor does not support redundancy.

        Example:
            >>> device = AIREOSDevice(**connection_args)
            >>> device.redundancy_state
            'active'
            >>>
        """
        try:
            show_redundancy = self.show("show redundancy summary")
        except CommandError:
            log.error("Host %s: Redundancy state command error.", self.host)
            return None
        re_redundancy_state = RE_REDUNDANCY_STATE.search(show_redundancy)
        redundancy_state = re_redundancy_state.group(1).lower()
        if redundancy_state == "n/a":
            redundancy_state = "disabled"
        log.debug("Host %s: Redundancy state %s.", self.host, redundancy_state)
        return redundancy_state

    def rollback(self):
        """
        Rollback to stored file config.

        Raises:
            NotImplementedError: Function currently not implemented.
        """
        raise NotImplementedError

    @property
    def running_config(self):
        """
        Show running config.

        Raises:
            NotImplementedError: Function currently not implemented.
        """
        raise NotImplementedError

    def save(self):
        """
        Save the configuration on the device.

        Returns:
            bool: True if the save command did not fail.

        Example:
            >>> device = AIREOSDevice(**connection_args)
            >>> device.save()
            >>>
        """
        self.native.save_config()
        log.debug("Host %s: Configuration saved.", self.host)
        return True

    def set_boot_options(self, image_name, **vendor_specifics):
        """
        Set the version to boot on the device.

        Args:
            image_name (str): The version to boot into on next reload.

        Raises:
            NTCFileNotFoundError: When the version is not listed in ``boot_options``.

        Example:
            >>> device = AIREOSDevice(**connection_args)
            >>> device.boot_options
            {
                'backup': '8.8.125.0',
                'primary': '8.9.100.0',
                'sys': '8.9.100.0'
            }
            >>> device.set_boot_options("8.8.125.0")
            >>> device.boot_options
            {
                'backup': '8.8.125.0',
                'primary': '8.9.100.0',
                'sys': '8.8.125.0'
            }
        """
        if self.boot_options["primary"] == image_name:
            boot_command = "boot primary"
        elif self.boot_options["backup"] == image_name:
            boot_command = "boot backup"
        else:
            log.error("Host %s: File not found error for image %s.", self.host, image_name)
            raise NTCFileNotFoundError(image_name, "'show boot'", self.host)
        self.config(boot_command)
        self.save()
        if not self.boot_options["sys"] == image_name:
            log.error("Host %s: Setting boot command did not yield expected results", self.host)
            raise CommandError(
                command=boot_command,
                message="Host {self.host}: Setting boot command did not yield expected results",
            )

    def show(self, command, expect_string=None, **netmiko_args):
        """
        Send an operational command to the device.

        Args:
            command (str|list): The commands to send to the device.
            expect_string (str): The expected prompt after running the command.
            **netmiko_args: Any argument supported by ``netmiko.ConnectHandler.send_command``.

        Returns:
            str: When ``command`` is str, the data returned from the device.
            list: When ``command`` is list, the data returned from the device for each command.

        Raises:
            TypeError: When sending an argument in ``**netmiko_args`` that is not supported.
            CommandError: When ``command`` is str, and the returned data indicates the command failed.
            CommandListError: When ``command`` is list, and the return data indicates the command failed.

        Example:
            >>> device = AIREOSDevice(**connection_args)
            >>> sysinfo = device._send_command("show sysinfo")
            >>> print(sysinfo)
            Product Version.....8.2.170.0
            System Up Time......3 days 2 hrs 20 mins 30 sec
            ...
            >>> sysinfo = device._send_command(["show sysinfo"])
            >>> print(sysinfo[0])
            Product Version.....8.2.170.0
            System Up Time......3 days 2 hrs 20 mins 30 sec
            ...
            >>>
        """
        # TODO: Remove this when deprecating config_list method
        original_command_is_str = isinstance(command, str)

        # TODO: switch to isinstance(command, str) when removing above
        if original_command_is_str:
            command = [command]

        entered_commands = []
        command_responses = []
        if expect_string is not None:
            netmiko_args["expect_string"] = expect_string

        try:
            for cmd in command:
                entered_commands.append(cmd)
                command_response = self.native.send_command(cmd, **netmiko_args)
                command_responses.append(command_response)
                self._check_command_output_for_errors(cmd, command_response)
        except TypeError as err:
            log.error("Host %s: Netmiko Driver's {err.args[0]}", self.host, err.args[0])
            raise TypeError(f"Netmiko Driver's {err.args[0]}")
        # TODO: Remove this when deprecating config_list method
        except CommandError as err:
            if not original_command_is_str:
                log.error(
                    "Host %s: Command error for commands %s with message %s.",
                    self.host,
                    entered_commands,
                    err.cli_error_msg,
                )
                raise CommandListError(entered_commands, cmd, err.cli_error_msg)
            else:
                log.error(
                    "Host %s: Command error for commands %s with message %s.",
                    self.host,
                    entered_commands,
                    err,
                )
                raise err

        # TODO: Remove this when deprecating config_list method
        if original_command_is_str:
            return command_responses[0]

        log.debug(
            "Host %s: Successfully executed show commands with responses %s.",
            self.host,
            command_responses,
        )
        return command_responses

    def show_list(self, commands, **netmiko_args):  # noqa: D401
        """
        DEPRECATED - Use the `show` method.

        Send operational commands to the device.

        Args:
            commands (list): The list of commands to send to the device.
            **netmiko_args: Any argument supported by ``netmiko.ConnectHandler.send_command``.

        Returns:
            list: The data returned from the device for all commands.

        Raises:
            TypeError: When sending an argument in ``**netmiko_args`` that is not supported.
            CommandListError: When the returned data indicates one of the commands failed.

        Example:
            >>> device = AIREOSDevice(**connection_args)
            >>> command_data = device._send_command(["show sysinfo", "show boot"])
            >>> print(command_data[0])
            Product Version.....8.2.170.0
            System Up Time......3 days 2 hrs 20 mins 30 sec
            ...
            >>> print(command_data[1])
            Primary Boot Image............................... 8.2.170.0 (default) (active)
            Backup Boot Image................................ 8.5.110.0
            >>>
        """
        log.warning("show_list() is deprecated; use show.")
        return self.show(commands, **netmiko_args)

    @property
    def startup_config(self):
        """
        Get startup config.

        Raises:
            NotImplementedError: Function currently not implemented.
        """
        raise NotImplementedError

    def transfer_image_to_ap(self, image, timeout=None):
        """
        Transfer ``image`` file to all APs connected to the WLC.

        Args:
            image (str): The image that should be sent to the APs.
            timeout (int): The max time to wait for all APs to download the image.

        Returns:
            bool: True if AP images are transferred or swapped, False otherwise.

        Example:
            >>> device = AIREOSDevice(**connection_args)
            >>> device.ap_boot_options
            {
                'ap1': {
                    'backup': '8.8.125.0',
                    'primary': '8.9.110.0',
                    'status': 'complete'
                },
                'ap2': {
                    'backup': '8.8.125.0',
                    'primary': '8.9.110.0',
                    'status': 'complete'
                },
            }
            >>> device.transfer_image_to_ap("8.10.1.0")
            >>> device.ap_boot_options
            {
                'ap1': {
                    'backup': '8.9.110.0',
                    'primary': '8.10.1.0',
                    'status': 'complete'
                },
                'ap2': {
                    'backup': '8.9.110.0',
                    'primary': '8.10.1.0',
                    'status': 'complete'
                },
            }
            >>>
        """
        boot_options = ["primary", "backup"]
        ap_boot_options = self.ap_boot_options
        changed = False
        if self._ap_images_match_expected("primary", image, ap_boot_options):
            return changed

        if not any(self._ap_images_match_expected(option, image, ap_boot_options) for option in boot_options):
            changed = True
            download_image = None
            for option in boot_options:
                if self.boot_options[option] == image:
                    download_image = option
                    break
            if download_image is None:
                log.error("Host %s: Unable to find %s on host.", self.host, image)
                raise FileTransferError

            self.config(f"ap image predownload {option} all")
            self._wait_for_ap_image_download()

        counter = 0
        while counter < 3 and self._ap_images_match_expected("backup", image):
            counter += 1
            changed = True
            self.config("ap image swap all")
            # testing showed delay in reflecting changes when issuing `show ap image all`
            time.sleep(1)

        if not self._ap_images_match_expected("primary", image):
            log.error("Host %s: Unable to set all APs to use %s", self.host, image)
            raise FileTransferError(f"Unable to set all APs to use {image}")

        log.info("Host %s: All images transferred to AP connected to WLC.", self.host)
        return changed

    @property
    def uptime(self):
        """
        Get uptime of the device in seconds.

        Returns:
            int: The number of seconds the device has been up.

        Example:
            >>> device = AIREOSDevice(**connection_args)
            >>> device.uptime
            109303
            >>>
        """
        days, hours, minutes = self._uptime_components()
        hours += days * 24
        minutes += hours * 60
        seconds = minutes * 60
        log.debug("Host %s: Device has been up for %d seconds", self.host, seconds)
        return seconds

    @property
    def uptime_string(self):
        """
        Get uptime of the device as a string in the format is dd::hh::mm.

        Returns:
            str: The uptime of the device.

        Example:
            >>> device = AIREOSDevice(**connection_args)
            >>> device.uptime_string
            22:04:39
            >>>
        """
        days, hours, minutes = self._uptime_components()
        return "%02d:%02d:%02d:00" % (days, hours, minutes)

    @property
    def wlans(self):
        """
        All configured WLANs.

        Returns:
            dict: WLAN IDs mapped to their operational data.

        Example:
            >>> device = AIREOSDevice(**connection_args)
            >>> device.wlans
            {
                1: {'profile': 'wlan 1', 'ssid': 'wifi', 'status': 'enabled', 'interface': '1'},
                2: {'profile': 'wlan 2', 'ssid': 'corp', 'status': 'disabled', 'interface': '1'},
                3: {'profile': 'wlan 3', 'ssid': 'guest', 'status': 'enabled', 'interface': '1'},
                4: {'profile': 'wlan 4', 'ssid': 'test', 'status': 'disabled', 'interface': '1'},
                7: {'profile': 'wlan 7', 'ssid': 'internet', 'status': 'enabled', 'interface': '1'},
                8: {'profile': 'wlan 8', 'ssid': 'wifi-v', 'status': 'disabled', 'interface': '1'}
            }
            >>>
        """
        wlan_keys = ("profile", "ssid", "status", "interface")
        wlans = []
        show_wlan_summary_out = self.show("show wlan summary")
        re_wlans = RE_WLANS.finditer(show_wlan_summary_out)
        wlans = {int(wlan.group("wlan_id")): dict(zip(wlan_keys, wlan.groups()[1:])) for wlan in re_wlans}
        log.debug("Host %s: Device WLANs %s.", self.host, json.dumps(wlans, indent=4))
        return wlans


class RebootSignal(NTCError):
    """Handles reboot interrupts."""<|MERGE_RESOLUTION|>--- conflicted
+++ resolved
@@ -3,12 +3,7 @@
 import os
 import re
 import signal
-<<<<<<< HEAD
 import json
-=======
-import time
-import warnings
->>>>>>> 999581de
 
 from netmiko import ConnectHandler
 from pyntc.errors import (
@@ -588,7 +583,6 @@
                 command_responses.append(command_response)
                 self._check_command_output_for_errors(cmd, command_response)
         except TypeError as err:
-<<<<<<< HEAD
             log.error("Host %s: Netmiko Driver's {err.args[0]}", self.host, err.args[0])
             raise TypeError(f"Netmiko Driver's {err.args[0]}")
         # TODO: Remove this when deprecating config_list method
@@ -604,14 +598,6 @@
             else:
                 log.error("Host %s: Commands {entered_commands} returned the error %s", self.host, entered_commands)
                 raise err
-=======
-            raise TypeError(f"Netmiko Driver's {err.args[0]}") from err
-        # TODO: Remove this when deprecating config_list method
-        except CommandError as err:
-            if not original_command_is_str:
-                raise CommandListError(entered_commands, cmd, err.cli_error_msg) from err
-            raise err
->>>>>>> 999581de
         # Don't let exception prevent exiting config mode
         finally:
             # Ignore None or invalid args passed for exit_config_mode
@@ -961,34 +947,26 @@
                 ]
             )
         except CommandListError as error:
-<<<<<<< HEAD
             log.error(
                 "Host %s: File transfer error {FileTransferError.default_message}\n\n{error.message}",
                 self.host,
                 FileTransferError.default_message,
                 error.message,
             )
-            raise FileTransferError(error.message)
-=======
             raise FileTransferError(error.message) from error
->>>>>>> 999581de
 
         try:
             response = self.native.send_command_timing("transfer download start")
             if "Are you sure you want to start? (y/N)" in response:
                 response = self.show("y", auto_find_prompt=False, delay_factor=delay_factor)
         except CommandError as error:
-<<<<<<< HEAD
             log.error(
                 "Host %s: File transfer error {FileTransferError.default_message}\n\n{error.message}",
                 self.host,
                 FileTransferError.default_message,
                 error.message,
             )
-            raise FileTransferError(message=f"{FileTransferError.default_message}\n\n{error.message}")
-=======
             raise FileTransferError(message=f"{FileTransferError.default_message}\n\n{error.message}") from error
->>>>>>> 999581de
         except:  # noqa E722
             log.error("Host %s: File transfer error %s", self.host, FileTransferError)
             raise FileTransferError
