--- conflicted
+++ resolved
@@ -8,9 +8,9 @@
 
 import requests
 from f5.bigip import ManagementRoot
-
-from pyntc.errors import OSInstallError, FileTransferError, NTCFileNotFoundError, NotEnoughFreeSpaceError
 from pyntc import log
+from pyntc.errors import FileTransferError, NotEnoughFreeSpaceError, NTCFileNotFoundError, OSInstallError
+
 from .base_device import BaseDevice
 
 
@@ -30,11 +30,7 @@
         super().__init__(host, username, password, device_type="f5_tmos_icontrol")
 
         self.api_handler = ManagementRoot(self.host, self.username, self.password)
-<<<<<<< HEAD
-        self._open_soap()
         log.init(host=host)
-=======
->>>>>>> 999581de
 
     def _check_free_space(self, min_space=0):
         """Check for minimum space on the device.
@@ -254,23 +250,6 @@
         log.debug("Host %s: Image %s does not match the checksum.", self.host, image_name)
         return False
 
-<<<<<<< HEAD
-    def _open_soap(self):
-        """Create SOAP connection to device.
-
-        Raises:
-            RuntimeError: Error in created SOAP connection to device.
-        """
-        try:
-            self.soap_handler = bigsuds.BIGIP(hostname=self.host, username=self.username, password=self.password)
-            self.devices = self.soap_handler.Management.Device.get_list()
-            log.debug("Host %s: SOAP connection opened.", self.host)
-        except bigsuds.OperationFailed as err:
-            log.error("Host %s: ConfigSync API Error %s.", self.host, err)
-            raise RuntimeError
-
-=======
->>>>>>> 999581de
     def _reboot_to_volume(self, volume_name=None):
         """Request the reboot (activation) to a specified volume.
 
@@ -682,12 +661,8 @@
         if not self.image_installed(image_name, volume):
             self._check_free_space(min_space=6)
             if not self._image_exists(image_name):
-<<<<<<< HEAD
                 log.error("Host %s: File not found for image %s and volume %s.", self.host, image_name, volume)
-                raise NTCFileNotFoundError(hostname=self._get_hostname(), file=image_name, dir="/shared/images")
-=======
                 raise NTCFileNotFoundError(hostname=self.hostname, file=image_name, dir="/shared/images")
->>>>>>> 999581de
             self._image_install(image_name=image_name, volume=volume)
             self._wait_for_image_installed(image_name=image_name, volume=volume)
 
@@ -774,12 +749,8 @@
         volume = vendor_specifics.get("volume")
         self._check_free_space(min_space=6)
         if not self._image_exists(image_name):
-<<<<<<< HEAD
             log.error("Host %s: File not found for image %s and volume %s.", self.host, image_name, volume)
-            raise NTCFileNotFoundError(hostname=self._get_hostname(), file=image_name, dir="/shared/images")
-=======
             raise NTCFileNotFoundError(hostname=self.hostname, file=image_name, dir="/shared/images")
->>>>>>> 999581de
         self._image_install(image_name=image_name, volume=volume)
         self._wait_for_image_installed(image_name=image_name, volume=volume)
         log.info("Host %s: Image %s installed to volume %s.", self.host, image_name, volume)
