--- conflicted
+++ resolved
@@ -255,11 +255,7 @@
             self.api_handler.tm.util.bash.exec_cmd("run", utilCmdArgs='-c "reboot"')
 
     def _reconnect(self):
-<<<<<<< HEAD
-        """ Reconnects to the device"""
-=======
         """Reconnects to the device"""
->>>>>>> 1c76ab2c
         self.api_handler = ManagementRoot(self.host, self.username, self.password)
 
     def _upload_image(self, image_filepath):
