"""Module for using a Juniper junOS device."""
import hashlib
import os
import re
import time
import warnings
from tempfile import NamedTemporaryFile

from jnpr.junos import Device as JunosNativeDevice
from jnpr.junos.exception import ConfigLoadError
from jnpr.junos.op.ethport import EthPortTable  # pylint: disable=no-name-in-module
from jnpr.junos.utils.config import Config as JunosNativeConfig
from jnpr.junos.utils.fs import FS as JunosNativeFS
from jnpr.junos.utils.scp import SCP
from jnpr.junos.utils.sw import SW as JunosNativeSW

<<<<<<< HEAD
from .base_device import BaseDevice, fix_docs
from .tables.jnpr.loopback import LoopbackTable # pylint: disable=no-name-in-module
=======
from pyntc.devices.base_device import BaseDevice, fix_docs
from pyntc.devices.tables.jnpr.loopback import LoopbackTable
from pyntc.errors import CommandError, CommandListError, FileTransferError, RebootTimeoutError
>>>>>>> 77c0d439


@fix_docs
class JunosDevice(BaseDevice):
    """Juniper JunOS Device Implementation."""

    vendor = "juniper"

    def __init__(self, host, username, password, *args, **kwargs):  # noqa: D403
        """PyNTC device implementation for Juniper JunOS.

        Args:
            host (str): The address of the network device.
            username (str): The username to authenticate with the device.
            password (str): The password to authenticate with the device.
        """
        super().__init__(host, username, password, *args, device_type="juniper_junos_netconf", **kwargs)

        self.native = JunosNativeDevice(*args, host=host, user=username, passwd=password, **kwargs)
        self.open()
        self.cu = JunosNativeConfig(self.native)  # pylint: disable=invalid-name
        self.fs = JunosNativeFS(self.native)  # pylint: disable=invalid-name
        self.sw = JunosNativeSW(self.native)  # pylint: disable=invalid-name

    def _file_copy_local_file_exists(self, filepath):  # pylint: disable=no-self-use
        return os.path.isfile(filepath)

    def _file_copy_local_md5(self, filepath, blocksize=2**20):
        if self._file_copy_local_file_exists(filepath):
            md5_hash = hashlib.md5()  # nosec
            with open(filepath, "rb") as file_name:
                buf = file_name.read(blocksize)
                while buf:
                    md5_hash.update(buf)
                    buf = file_name.read(blocksize)
            return md5_hash.hexdigest()

    def _file_copy_remote_md5(self, filename):
        return self.fs.checksum(filename)

    def _get_interfaces(self):
        eth_ifaces = EthPortTable(self.native)
        eth_ifaces.get()

        loop_ifaces = LoopbackTable(self.native)
        loop_ifaces.get()

        ifaces = eth_ifaces.keys()
        ifaces.extend(loop_ifaces.keys())

        return ifaces

    def _image_booted(self, image_name, **vendor_specifics):
        raise NotImplementedError

    def _uptime_components(self, uptime_full_string):  # pylint: disable=no-self-use
        match_days = re.search(r"(\d+) days?", uptime_full_string)
        match_hours = re.search(r"(\d+) hours?", uptime_full_string)
        match_minutes = re.search(r"(\d+) minutes?", uptime_full_string)
        match_seconds = re.search(r"(\d+) seconds?", uptime_full_string)

        days = int(match_days.group(1)) if match_days else 0
        hours = int(match_hours.group(1)) if match_hours else 0
        minutes = int(match_minutes.group(1)) if match_minutes else 0
        seconds = int(match_seconds.group(1)) if match_seconds else 0

        return days, hours, minutes, seconds

    def _uptime_to_seconds(self, uptime_full_string):
        days, hours, minutes, seconds = self._uptime_components(uptime_full_string)

        seconds += days * 24 * 60 * 60
        seconds += hours * 60 * 60
        seconds += minutes * 60

        return seconds

    def _uptime_to_string(self, uptime_full_string):
        days, hours, minutes, seconds = self._uptime_components(uptime_full_string)
        return f"{days:02d}:{hours:02d}:{minutes:02d}:{seconds:02d}"

    def _wait_for_device_reboot(self, timeout=3600):
        start = time.time()
        while time.time() - start < timeout:
            try:
                self.open()
                return
            except:  # noqa E722 # nosec  # pylint: disable=bare-except
                pass

        raise RebootTimeoutError(hostname=self.hostname, wait_time=timeout)

    def backup_running_config(self, filename):
        """Backup current running configuration.

        Args:
            filename (str): Name used for backup file.
        """
        with open(filename, "w", encoding="utf-8") as file_name:
            file_name.write(self.running_config)

    @property
    def boot_options(self):
        """Get os version on device.

        Returns:
            str: OS version on device.
        """
        return self.os_version

    def checkpoint(self, filename):
        """Create checkpoint file.

        Args:
            filename (str): Name of checkpoint file.
        """
        self.save(filename)

    def close(self):
        """Close connection to device."""
        if self.connected:
            self.native.close()

    def config(self, commands, format_type="set"):
        """Send configuration commands to a device.

        Args:
            commands (str, list): String with single command, or list with multiple commands.

        Raises:
            ConfigLoadError: Issue with loading the command.
            CommandError: Issue with the command provided, if its a single command, passed in as a string.
            CommandListError: Issue with a command in the list provided.
        """
        if isinstance(commands, str):
            try:
                self.cu.load(commands, format_type=format_type)
                self.cu.commit()
            except ConfigLoadError as err:
                raise CommandError(commands, err.message)
        else:
            try:
                for command in commands:
                    self.cu.load(command, format_type=format_type)

                self.cu.commit()
            except ConfigLoadError as err:
                raise CommandListError(commands, command, err.message)

<<<<<<< HEAD
    def config_list(self, commands, format_type="set"):
        """Send configuration commands in list format to a device.

        DEPRECATED - Use the `config` method.

        Args:
            commands (list): List with multiple commands.
            format (str): The Junos format the commands are in.
        """
        warnings.warn("config_list() is deprecated; use config().", DeprecationWarning)
        self.config(commands, format_type=format_type)

=======
>>>>>>> 77c0d439
    @property
    def connected(self):
        """Get connection status of device.

        Returns:
            bool: True if connection is active. Otherwise, false.
        """
        return self.native.connected

    @property
    def uptime(self):
        """Get device uptime in seconds.

        Returns:
            int: Device uptime in seconds.
        """
        try:
            native_uptime_string = self.native.facts["RE0"]["up_time"]
        except (AttributeError, TypeError):
            native_uptime_string = None

        if self._uptime is None:
            if native_uptime_string is not None:
                self._uptime = self._uptime_to_seconds(native_uptime_string)

        return self._uptime

    @property
    def uptime_string(self):
        """
        Get device uptime in format dd:hh:mm:ss.

        Returns:
            str: Device uptime.
        """
        try:
            native_uptime_string = self.native.facts["RE0"]["up_time"]
        except (AttributeError, TypeError):
            native_uptime_string = None

        if self._uptime_string is None:
            self._uptime_string = self._uptime_to_string(native_uptime_string)

        return self._uptime_string

    @property
    def hostname(self):
        """Get device hostname.

        Returns:
            str: Device hostname.
        """
        if self._hostname is None:
            self._hostname = self.native.facts.get("hostname")

        return self._hostname

    @property
    def interfaces(self):
        """Get list of interfaces.

        Returns:
            list: List of interfaces.
        """
        if self._interfaces is None:
            self._interfaces = self._get_interfaces()

        return self._interfaces

    @property
    def fqdn(self):
        """Get fully qualified domain name.

        Returns:
            str: Fully qualified domain name.
        """
        if self._fqdn is None:
            self._fqdn = self.native.facts.get("fqdn")

        return self._fqdn

    @property
    def model(self):
        """Get device model.

        Returns:
            str: Device model.
        """
        if self._model is None:
            self._model = self.native.facts.get("model")

        return self._model

    @property
    def os_version(self):
        """Get OS version.

        Returns:
            str: OS version.
        """
        if self._os_version is None:
            self._os_version = self.native.facts.get("version")

        return self._os_version

    @property
    def serial_number(self):
        """Get serial number.

        Returns:
            str: Serial number.
        """
        if self._serial_number is None:
            self._serial_number = self.native.facts.get("serialnumber")

        return self._serial_number

    def file_copy(self, src, dest=None, **kwargs):
        """Copy file to device via SCP.

        Args:
            src (str): Name of file to be transferred.
            dest (str, optional): Path on device to save file. Defaults to None.

        Raises:
            FileTransferError: Raised when unable to verify file was transferred succesfully.
        """
        if not self.file_copy_remote_exists(src, dest, **kwargs):
            if dest is None:
                dest = os.path.basename(src)

            with SCP(self.native) as scp:
                scp.put(src, remote_path=dest)

            if not self.file_copy_remote_exists(src, dest, **kwargs):
                raise FileTransferError(
                    message="Attempted file copy, but could not validate file existed after transfer"
                )

    # TODO: Make this an internal method since exposing file_copy should be sufficient
    def file_copy_remote_exists(self, src, dest=None, **kwargs):
        """Verify device already has existing file.

        Args:
            src (str): Source of local file.
            dest (str, optional): Path of file on device. Defaults to None.

        Returns:
            bool: True if hashes of the file match. Otherwise, false.
        """
        if dest is None:
            dest = os.path.basename(src)

        local_hash = self._file_copy_local_md5(src)
        remote_hash = self._file_copy_remote_md5(dest)
        if local_hash is not None and local_hash == remote_hash:
            return True
        return False

    def install_os(self, image_name, **vendor_specifics):
        """Install OS on device.

        Args:
            image_name (str): Name of image.

        Raises:
            NotImplementedError: Method currently not implemented.
        """
        raise NotImplementedError

    def open(self):
        """Open connection to device."""
        if not self.connected:
            self.native.open()

    def reboot(self, wait_for_reload=False, **kwargs):
        """
        Reload the controller or controller pair.

        Args:
            wait_for_reload: Whether or not reboot method should also run _wait_for_device_reboot(). Defaults to False.

        Example:
            >>> device = JunosDevice(**connection_args)
            >>> device.reboot()
            >>>
        """
        if kwargs.get("confirm"):
            warnings.warn("Passing 'confirm' to reboot method is deprecated.", DeprecationWarning)

        self.sw = JunosNativeSW(self.native)
        self.sw.reboot(in_min=0)
        if wait_for_reload:
            time.sleep(10)
            self._wait_for_device_reboot()

    def rollback(self, filename):
        """Rollback to a specific configuration file.

        Args:
            filename (str): Filename to rollback device to.
        """
        self.native.timeout = 60

        temp_file = NamedTemporaryFile()  # pylint: disable=consider-using-with

        with SCP(self.native) as scp:
            scp.get(filename, local_path=temp_file.name)

        self.cu.load(path=temp_file.name, format="text", overwrite=True)
        self.cu.commit()

        temp_file.close()

        self.native.timeout = 30

    @property
    def running_config(self):
        """Get running configuration.

        Returns:
            str: Running configuration.
        """
        return self.show("show config")

    def save(self, filename=None):
        """
        Save current configuration to device.

        If filename is provided, save current configuration to file.

        Args:
            filename (str, optional): Filename to save current configuration. Defaults to None.

        Returns:
            bool: True if new file created for save file. Otherwise, just returns if save is to default name.
        """
        if filename is None:
            self.cu.commit()
            return

        temp_file = NamedTemporaryFile()  # pylint: disable=consider-using-with
        temp_file.write(self.show("show config"))
        temp_file.flush()

        with SCP(self.native) as scp:
            scp.put(temp_file.name, remote_path=filename)

        temp_file.close()
        return True

    def set_boot_options(self, sys):
        """Set boot options.

        Args:
            sys (str): Name of image to set boot option to.

        Raises:
            NotImplementedError: Method currently not implemented.
        """
        raise NotImplementedError

    def show(self, commands):
        """Send configuration commands to a device.

        Args:
            commands (str, list): String with single command, or list with multiple commands.

        Raises:
            CommandError: Issue with the command provided.
            CommandListError: Issue with a command in the list provided.
        """
        original_commands_is_str = isinstance(commands, str)
        if original_commands_is_str:
            commands = [commands]
        responses = []
        for command in commands:
            if not command.startswith("show"):
                if original_commands_is_str:
                    raise CommandError(command, 'Juniper "show" commands must begin with "show".')
                raise CommandListError(commands, command, 'Juniper "show" commands must begin with "show".')

            response = self.native.cli(command, warning=False)
            responses.append(response)
        if original_commands_is_str:
            return responses[0]
        return responses

    @property
    def startup_config(self):
        """Get startup configuration.

        Returns:
            str: Startup configuration.
        """
        return self.show("show config")<|MERGE_RESOLUTION|>--- conflicted
+++ resolved
@@ -14,14 +14,9 @@
 from jnpr.junos.utils.scp import SCP
 from jnpr.junos.utils.sw import SW as JunosNativeSW
 
-<<<<<<< HEAD
-from .base_device import BaseDevice, fix_docs
-from .tables.jnpr.loopback import LoopbackTable # pylint: disable=no-name-in-module
-=======
 from pyntc.devices.base_device import BaseDevice, fix_docs
 from pyntc.devices.tables.jnpr.loopback import LoopbackTable
 from pyntc.errors import CommandError, CommandListError, FileTransferError, RebootTimeoutError
->>>>>>> 77c0d439
 
 
 @fix_docs
@@ -171,21 +166,6 @@
             except ConfigLoadError as err:
                 raise CommandListError(commands, command, err.message)
 
-<<<<<<< HEAD
-    def config_list(self, commands, format_type="set"):
-        """Send configuration commands in list format to a device.
-
-        DEPRECATED - Use the `config` method.
-
-        Args:
-            commands (list): List with multiple commands.
-            format (str): The Junos format the commands are in.
-        """
-        warnings.warn("config_list() is deprecated; use config().", DeprecationWarning)
-        self.config(commands, format_type=format_type)
-
-=======
->>>>>>> 77c0d439
     @property
     def connected(self):
         """Get connection status of device.
