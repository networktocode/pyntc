import os
import re
import time
import hashlib
from tempfile import NamedTemporaryFile

from jnpr.junos import Device as JunosNativeDevice
from jnpr.junos.utils.config import Config as JunosNativeConfig
from jnpr.junos.utils.fs import FS as JunosNativeFS
from jnpr.junos.utils.sw import SW as JunosNativdSW
from jnpr.junos.utils.scp import SCP
from jnpr.junos.op.ethport import EthPortTable
from jnpr.junos.exception import ConfigLoadError

from .tables.jnpr.loopback import LoopbackTable
from .base_device import BaseDevice, fix_docs

from pyntc.errors import CommandError, CommandListError, RebootTimeoutError
from .system_features.file_copy.base_file_copy import FileTransferError


@fix_docs
class JunosDevice(BaseDevice):
    def __init__(self, host, username, password, *args, **kwargs):
        super(JunosDevice, self).__init__(
            host,
            username,
            password,
            *args,
            vendor="juniper",
            device_type="juniper_junos_netconf",
            **kwargs
        )

        self.native = JunosNativeDevice(
            *args, host=host, user=username, passwd=password, **kwargs
        )
        self.open()
        self.cu = JunosNativeConfig(self.native)
        self.fs = JunosNativeFS(self.native)
        self.sw = JunosNativdSW(self.native)

    def _file_copy_local_file_exists(self, filepath):
        return os.path.isfile(filepath)

    def _file_copy_local_md5(self, filepath, blocksize=2 ** 20):
        if self._file_copy_local_file_exists(filepath):
            m = hashlib.md5()
            with open(filepath, "rb") as f:
                buf = f.read(blocksize)
                while buf:
                    m.update(buf)
                    buf = f.read(blocksize)
            return m.hexdigest()

    def _file_copy_remote_md5(self, filename):
        return self.fs.checksum(filename)

    def _get_interfaces(self):
        eth_ifaces = EthPortTable(self.native)
        eth_ifaces.get()

        loop_ifaces = LoopbackTable(self.native)
        loop_ifaces.get()

        ifaces = eth_ifaces.keys()
        ifaces.extend(loop_ifaces.keys())

        return ifaces

    def _image_booted(self, image_name, **vendor_specifics):
        raise NotImplementedError

    def _uptime_components(self, uptime_full_string):
        match_days = re.search(r"(\d+) days?", uptime_full_string)
        match_hours = re.search(r"(\d+) hours?", uptime_full_string)
        match_minutes = re.search(r"(\d+) minutes?", uptime_full_string)
        match_seconds = re.search(r"(\d+) seconds?", uptime_full_string)

        days = int(match_days.group(1)) if match_days else 0
        hours = int(match_hours.group(1)) if match_hours else 0
        minutes = int(match_minutes.group(1)) if match_minutes else 0
        seconds = int(match_seconds.group(1)) if match_seconds else 0

        return days, hours, minutes, seconds

    def _uptime_to_seconds(self, uptime_full_string):
        days, hours, minutes, seconds = self._uptime_components(uptime_full_string)

        seconds += days * 24 * 60 * 60
        seconds += hours * 60 * 60
        seconds += minutes * 60

        return seconds

    def _uptime_to_string(self, uptime_full_string):
        days, hours, minutes, seconds = self._uptime_components(uptime_full_string)
        return "%02d:%02d:%02d:%02d" % (days, hours, minutes, seconds)

    def _wait_for_device_reboot(self, timeout=3600):
        start = time.time()
        while time.time() - start < timeout:
            try:
                self.open()
                return
            except:
                pass

        raise RebootTimeoutError(hostname=self.facts["hostname"], wait_time=timeout)

    def backup_running_config(self, filename):
        with open(filename, "w") as f:
            f.write(self.running_config)

    def checkpoint(self, filename):
        self.save(filename)

    def close(self):
        if self.connected:
            self.native.close()

    def config(self, command, format="set"):
        try:
            self.cu.load(command, format=format)
            self.cu.commit()
        except ConfigLoadError as e:
            raise CommandError(command, e.message)

    def config_list(self, commands, format="set"):
        try:
            for command in commands:
                self.cu.load(command, format=format)

            self.cu.commit()
        except ConfigLoadError as e:
            raise CommandListError(commands, command, e.message)

    @property
    def connected(self):
        return self.native.connected

    @property
    def facts(self):
<<<<<<< HEAD
        if hasattr(self, "_facts"):
            return self._facts

        native_facts = self.native.facts

        facts = {}
        facts["hostname"] = native_facts["hostname"]
        facts["fqdn"] = native_facts["fqdn"]
        facts["model"] = native_facts["model"]

        native_uptime_string = native_facts["RE0"]["up_time"]
        facts["uptime"] = self._uptime_to_seconds(native_uptime_string)
        facts["uptime_string"] = self._uptime_to_string(native_uptime_string)

        facts["serial_number"] = native_facts["serialnumber"]

        facts["interfaces"] = self._get_interfaces()

        for fact_key in native_facts:
            if fact_key.startswith("version") and fact_key != "version_info":
                facts["os_version"] = native_facts[fact_key]
                break

        facts["vendor"] = self.vendor
        self._facts = facts
=======
        if self._facts is None:
            native_facts = self.native.facts
            try:
                native_uptime_string = native_facts['RE0']['up_time']
            except (AttributeError, TypeError):
                native_uptime_string = None

            self._facts = {
                "hostname": native_facts.get("hostname"),
                "fqdn": native_facts.get("fqdn"),
                "model": native_facts.get("model"),
                "uptime": None,
                "uptime_string": None,
                "serial_number": native_facts.get("serialnumber"),
                "interfaces": self._get_interfaces(),
                "vendor": self.vendor,
                "version": native_facts.get("version"),
            }
            # TODO: Use a more reliable method for determining uptime (show system uptime)
            if native_uptime_string is not None:
                self._facts["uptime"] = self._uptime_to_seconds(native_uptime_string)
                self._facts["uptime_string"] = self._uptime_to_string(native_uptime_string)

>>>>>>> 4da4f467
        return self._facts

    def file_copy(self, src, dest=None, **kwargs):
        if not self.file_copy_remote_exists(src, dest, **kwargs):
            if dest is None:
                dest = os.path.basename(src)

            with SCP(self.native) as scp:
                scp.put(src, remote_path=dest)

            if not self.file_copy_remote_exists(src, dest, **kwargs):
                raise FileTransferError(
                    message="Attempted file copy, "
                    "but could not validate file existed after transfer"
                )

    # TODO: Make this an internal method since exposing file_copy should be sufficient
    def file_copy_remote_exists(self, src, dest=None, **kwargs):
        if dest is None:
            dest = os.path.basename(src)

        local_hash = self._file_copy_local_md5(src)
        remote_hash = self._file_copy_remote_md5(dest)
        if local_hash is not None and local_hash == remote_hash:
            return True
        return False

    def get_boot_options(self):
        return self.facts["os_version"]

    def open(self):
        if not self.connected:
            self.native.open()

    def reboot(self, timer=0, confirm=False):
        if confirm:
            self.sw.reboot(in_min=timer)
        else:
            print("Need to confirm reboot with confirm=True")

    def rollback(self, filename):
        self.native.timeout = 60

        temp_file = NamedTemporaryFile()

        with SCP(self.native) as scp:
            scp.get(filename, local_path=temp_file.name)

        self.cu.load(path=temp_file.name, format="text", overwrite=True)
        self.cu.commit()

        temp_file.close()

        self.native.timeout = 30

    @property
    def running_config(self):
        return self.show("show config")

    def save(self, filename=None):
        if filename is None:
            self.cu.commit()
            return

        temp_file = NamedTemporaryFile()
        temp_file.write(self.show("show config"))
        temp_file.flush()

        with SCP(self.native) as scp:
            scp.put(temp_file.name, remote_path=filename)

        temp_file.close()
        return True

    def set_boot_options(self, sys):
        raise NotImplementedError

    def show(self, command, raw_text=True):
        if not raw_text:
            raise ValueError(
                'Juniper only supports raw text output. \
                Append " | display xml" to your commands for a structured string.'
            )

        if not command.startswith("show"):
            raise CommandError(
                command, 'Juniper "show" commands must begin with "show".'
            )

        return self.native.cli(command, warning=False)

    def show_list(self, commands, raw_text=True):
        responses = []
        for command in commands:
            responses.append(self.show(command, raw_text=raw_text))

        return responses

    @property
    def startup_config(self):
        return self.show("show config")<|MERGE_RESOLUTION|>--- conflicted
+++ resolved
@@ -141,37 +141,10 @@
 
     @property
     def facts(self):
-<<<<<<< HEAD
-        if hasattr(self, "_facts"):
-            return self._facts
-
-        native_facts = self.native.facts
-
-        facts = {}
-        facts["hostname"] = native_facts["hostname"]
-        facts["fqdn"] = native_facts["fqdn"]
-        facts["model"] = native_facts["model"]
-
-        native_uptime_string = native_facts["RE0"]["up_time"]
-        facts["uptime"] = self._uptime_to_seconds(native_uptime_string)
-        facts["uptime_string"] = self._uptime_to_string(native_uptime_string)
-
-        facts["serial_number"] = native_facts["serialnumber"]
-
-        facts["interfaces"] = self._get_interfaces()
-
-        for fact_key in native_facts:
-            if fact_key.startswith("version") and fact_key != "version_info":
-                facts["os_version"] = native_facts[fact_key]
-                break
-
-        facts["vendor"] = self.vendor
-        self._facts = facts
-=======
         if self._facts is None:
             native_facts = self.native.facts
             try:
-                native_uptime_string = native_facts['RE0']['up_time']
+                native_uptime_string = native_facts["RE0"]["up_time"]
             except (AttributeError, TypeError):
                 native_uptime_string = None
 
@@ -191,7 +164,6 @@
                 self._facts["uptime"] = self._uptime_to_seconds(native_uptime_string)
                 self._facts["uptime_string"] = self._uptime_to_string(native_uptime_string)
 
->>>>>>> 4da4f467
         return self._facts
 
     def file_copy(self, src, dest=None, **kwargs):
