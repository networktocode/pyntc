"""Module for using a Cisco ASA device over SSH."""

import os
import re
import time
from collections import Counter
from ipaddress import ip_address, IPv4Address, IPv4Interface, IPv6Address, IPv6Interface
from typing import Dict, Iterable, List, Optional, Union

from netmiko import ConnectHandler
from netmiko.cisco import CiscoAsaFileTransfer, CiscoAsaSSH
from netmiko.exceptions import ReadTimeout

from pyntc import log
from pyntc.devices.base_device import BaseDevice, fix_docs
from pyntc.errors import (
    CommandError,
    CommandListError,
    FileSystemNotFoundError,
    FileTransferError,
    NTCError,
    NTCFileNotFoundError,
    OSInstallError,
    RebootTimeoutError,
)
from pyntc.utils import get_structured_data

RE_SHOW_FAILOVER_GROUPS = re.compile(r"Group\s+\d+\s+State:\s+(.+?)\s*$", re.M)
RE_SHOW_FAILOVER_STATE = re.compile(r"(?:Primary|Secondary)\s+-\s+(.+?)\s*$", re.M)
RE_SHOW_IP_ADDRESS = re.compile(r"^\S+\s+(\S+)\s+((?:\d+.){3}\d+)\s+((?:\d+.){3}\d+)", re.M)
RE_IPV6_INTERFACE_MATCH = re.compile(r"^\s+([A-Fa-f0-9:]{5,}).+?(/\d+)\s*$", re.M)


@fix_docs
class ASADevice(BaseDevice):
    """Cisco ASA Device Implementation."""

    vendor = "cisco"
    active_redundancy_states = {None, "active"}

    def __init__(self, host: str, username: str, password: str, secret="", port=22, **kwargs):  # nosec
        """
        Pyntc Device constructor for Cisco ASA.

        Args:
            host (str): The address of the network device.
            username (str): The username to authenticate to the device.
            password (str): The password to authenticate to the device.
            secret (str, optional): The password to escalate privilege on the device. Defaults to "".
            port (int, optional): Port used to establish connection. Defaults to 22.
        """
        super().__init__(host, username, password, device_type="cisco_asa_ssh")

        self.native: Optional[CiscoAsaSSH] = None
        self.secret = secret
        self.port = int(port)
        self.kwargs = kwargs
        self.global_delay_factor: int = kwargs.get("global_delay_factor", 1)
        self.delay_factor: int = kwargs.get("delay_factor", 1)
        self._connected = False
        self.open()
        self._peer_device: Optional[ASADevice] = None
        log.init(host=host)

    def _enable(self):
        log.warning("_enable() is deprecated; use enable().")
        self.enable()
        log.debug("Host %s: Device enabled", self.host)

    def _enter_config(self):
        self.enable()
        self.native.config_mode()
        log.debug("Host %s: Device entered config mode.", self.host)

    def _file_copy(self, src: str, dest: str, file_system: str) -> None:
        self.enable()

        if not self.file_copy_remote_exists(src, dest, file_system):
            file_copy: CiscoAsaFileTransfer = self._file_copy_instance(src, dest, file_system)

            try:
                file_copy.establish_scp_conn()
                file_copy.transfer_file()
            # Allow EOFErrors to be caught and only raise an error if the file is not actually on the device
            except EOFError:
                log.error("Host %s: EOF error.", self.host)
                self.open()
            except Exception:
                log.error("Host %s: File transfer error %s", self.host, FileTransferError.default_message)
                raise FileTransferError
            finally:
<<<<<<< HEAD
                file_copy.close_scp_chan()
=======
                log.error("Host %s: An error occurred when transferring file %s.", self.host, src)
                fc.close_scp_chan()
>>>>>>> 77c0d439

            if not self.file_copy_remote_exists(src, dest, file_system):
                log.error(
                    "Host %s: Attempted file copy, but could not validate file %s existed after transfer.",
                    self.host,
                    src,
                )
                raise FileTransferError

        log.info("Host %s: File transferred successfully.", self.host)

    def _file_copy_instance(
        self, src: str, dest: Optional[str] = None, file_system: str = "flash:"
    ) -> CiscoAsaFileTransfer:
        log.info("Host %s: _file_copy_instance dest %s.", self.host, dest)
        if dest is None:
            dest = os.path.basename(src)

<<<<<<< HEAD
        file_copy = CiscoAsaFileTransfer(self.native, src, dest, file_system=file_system)
        return file_copy
=======
        fc = CiscoAsaFileTransfer(self.native, src, dest, file_system=file_system)
        log.debug("Host %s: File copy instance %s.", self.host, fc)
        return fc
>>>>>>> 77c0d439

    def _get_file_system(self):
        """Determine the default file system or directory for device.

        Returns:
            str: The name of the default file system or directory for the device.

        Raises:
            FileSystemNotFound: When the module is unable to determine the default file system.
        """
        raw_data = self.show("dir")
        try:
            file_system = re.match(r"\s*.*?(\S+:)", raw_data).group(1)

        except AttributeError:
            # TODO: Get proper hostname
            log.error("Host %s: File system not found with command 'dir'.", self.host)
            raise FileSystemNotFoundError(hostname=self.host, command="dir")

        log.debug("Host %s: File system %s.", self.host, file_system)
        return file_system

    def _get_ipv4_addresses(self, host: str) -> Dict[str, List[IPv4Address]]:
        """
        Get IPv4 Addresses for ``host``.

        Args:
            host (str): Whether to get IP Addresses for `self` or `peer` device.

        Returns:
            dict: The list of ``ip_interface`` objects mapped to their associated interface.

        Example:
            >>> dev = ASADevice(**connection_args)
            >>> dev._get_ipv4_addresses("self")
            {'outside': [IPv4Interface('10.132.8.6/24')], 'inside': [IPv4Interface('10.1.1.2/23')]}
            >>> dev._get_ipv4_addresses("peer")
            {'outside': [IPv4Interface('10.132.8.7')], 'inside': [IPv4Interface('10.1.1.3')]}
            >>>
        """
        if host == "self":
            command = "show ip address"
        elif host == "peer":
            command = "failover exec mate show ip address"

        show_ip_address = self.show(command)
        re_ip_addresses = RE_SHOW_IP_ADDRESS.findall(show_ip_address)

        results = {
            interface: [IPv4Interface(f"{address}/{netmask}")] for interface, address, netmask in re_ip_addresses
        }
        log.debug("Host %s: ip interfaces %s", self.host)
        return results

    def _get_ipv6_addresses(self, host: str) -> Dict[str, List[IPv6Address]]:
        """
        Get IPv6 Addresses for ``host``.

        Args:
            host (str): Whether to get IP Addresses for `self` or `peer` device.

        Returns:
            dict: The list of ``ip_interface`` objects mapped to their associated interface.

        Example:
            >>> dev = ASADevice(**connection_args)
            >>> dev._get_ipv6_addresses("self")
            {'outside': [IPv6Interface('fe80::2a0:c9ff:fe03:101')]}
            >>> dev._get_ipv6_addresses("peer")
            {'outside': [IPv6Interface('fe80::2a0:c9ff:fe03:102')]}
            >>>
        """
        if host == "self":
            command = "show ipv6 interface"
        elif host == "peer":
            command = "failover exec mate show ipv6 interface"

        show_ipv6_interface = self.show(command)
        show_ipv6_interface_lines: List[str] = show_ipv6_interface.strip().splitlines()
        first_line = show_ipv6_interface_lines.pop(0)
        interface: str = first_line.split()[0]
        ipv6_addresses: List[IPv6Interface] = []
        results: Dict[str, List] = {}
        for line in show_ipv6_interface_lines:
            # match IPv6 addresses under interface line
            if line[0].isspace():
                match = RE_IPV6_INTERFACE_MATCH.match(line)
                if match:
                    ipv6_addresses.append(IPv6Interface(f"{match.group(1)}{match.group(2)}"))
            # update results mapping interface to matched IPv6 addresses and generate the next interface name
            else:
                if ipv6_addresses:
                    results[interface] = ipv6_addresses
                    ipv6_addresses = []
                interface = line.split()[0]

        # Add final interface in iteration if it has IPv6 addresses
        if ipv6_addresses:
            results[interface] = ipv6_addresses

        log.debug("Host %s: ip interfaces %s", self.host, results)
        return results

    def _image_booted(self, image_name, **vendor_specifics):
        version_data = self.show("show version")
        if re.search(image_name, version_data):
            log.info("Host %s: Image %s booted successfully.", self.host, image_name)
            return True

        log.info("Host %s: Image %s not booted successfully.", self.host, image_name)
        return False

    def _interfaces_detailed_list(self):
        ip_int = self.show("show interface")
        ip_int_data = get_structured_data("cisco_asa_show_interface.template", ip_int)

        log.debug("Host %s: interfaces detailed list %s.", self.host, ip_int_data)
        return ip_int_data

    def _raw_version_data(self):
        show_version_out = self.show("show version")
        try:
            version_data = get_structured_data("cisco_asa_show_version.template", show_version_out)[0]

            log.debug("Host %s: version data %s.", self.host, version_data)
            return version_data
        except IndexError:
            log.error("Host %s: index error.", self.host)
            return {}

    def _send_command(self, command, expect_string=None):
        if expect_string is None:
            response = self.native.send_command_timing(command)
        else:
            response = self.native.send_command(command, expect_string=expect_string)

        if "% " in response or "Error:" in response:
            log.error("Host %s: Error in %s with response: %s", self.host, command, response)
            raise CommandError(command, response)

        log.info("Host %s: Command %s was executed successfully with response: %s", self.host, command, response)
        return response

    def _show_vlan(self):
        show_vlan_out = self.show("show vlan")

        log.debug("Host %s: Successfully executed command 'show vlan' with responses %s.", self.host, show_vlan_out)
        return show_vlan_out.split(",")

    def _uptime_components(self, uptime_full_string):  # pylint: disable=no-self-use
        match_days = re.search(r"(\d+) days?", uptime_full_string)
        match_hours = re.search(r"(\d+) hours?", uptime_full_string)
        match_minutes = re.search(r"(\d+) mins?", uptime_full_string)

        days = int(match_days.group(1)) if match_days else 0
        hours = int(match_hours.group(1)) if match_hours else 0
        minutes = int(match_minutes.group(1)) if match_minutes else 0

        return days, hours, minutes

    def _uptime_to_seconds(self, uptime_full_string):
        days, hours, minutes = self._uptime_components(uptime_full_string)

        seconds = days * 24 * 60 * 60
        seconds += hours * 60 * 60
        seconds += minutes * 60

        return seconds

    def _uptime_to_string(self, uptime_full_string):
        days, hours, minutes = self._uptime_components(uptime_full_string)
        return f"{days:02d}:{hours:02d}:{minutes:02d}:00"

    def _wait_for_device_reboot(self, timeout=3600):
        start = time.time()
        while time.time() - start < timeout:
            try:
                self.open()
                log.debug("Host %s: Device rebooted.", self.host)
                return
            except:  # noqa E722 # nosec   # pylint: disable=bare-except
                pass

        # TODO: Get proper hostname parameter
        log.error("Host %s: Device timed out while rebooting.", self.host)
        raise RebootTimeoutError(hostname=self.host, wait_time=timeout)

    def _wait_for_peer_reboot(self, acceptable_states: Iterable[str], timeout: int = 3600) -> None:
        """
        Wait for peer device to come online and reach an acceptable state.

        Args:
            acceptable_states (iter): A list of states that are acceptable for considering peer to be ready.
            timeout (int): The maximum amount of time to wait for peer device to be online and reach a state in ``acceptable_states``.

        Raises:
            RebootTimeoutError: When the ``timeout`` value has been reached and the peer has not reached a state in ``acceptable_states``.

        Example:
            >>> dev = ASADevice(**connection_args)
            >>> dev.peer_redundancy_state
            'standby ready'
            >>> dev.show("failover reload-standby")
            >>> dev._wait_for_peer_reboot(acceptable_states=["standy ready"])
            RebootTimeoutError...
            >>> dev.peer_redundancy_state
            'cold standby'
            >>> dev.show("failover reload-standby")
            >>> dev._wait_for_peer_reboot(acceptable_states=["cold-standby", "standy ready"])
            >>> dev.peer_redundancy_state
            'cold standby'
            >>>
        """
        start = time.time()
        while time.time() - start < timeout:
            if self.peer_redundancy_state == "failed":
                log.error(
                    "Host %s: Redundancy state for device %s did not form properly to desired state: %s.",
                    self.host,
                    self.host,
                    self.peer_redundancy_state,
                )
                break

        while time.time() - start < timeout:
            if self.peer_redundancy_state in acceptable_states:
                return
            time.sleep(1)

        # TODO: Get proper hostname parameter
        log.error("Host %s: reboot timeout error with timeout %s.", self.host, timeout)
        raise RebootTimeoutError(hostname=f"{self.host}-peer", wait_time=timeout)

    def backup_running_config(self, filename):
        """
        Backups running config.

        Args:
            filename (str): Name of backup file.
        """
        with open(filename, "w", encoding="utf-8") as file_name:
            file_name.write(self.running_config)

        log.debug("Host %s: Running config backed up to %s.", self.host, self.running_config)

    @property
    def boot_options(self):
        """
        Determine boot image.

        Returns:
            dict: Key: 'sys' Value: Current boot image.
        """
        show_boot_out = self.show("show boot | i BOOT variable")
        # Improve regex to get only the first boot $var in the sequence!
        boot_path_regex = r"Current BOOT variable = (\S+):\/(\S+)"

        match = re.search(boot_path_regex, show_boot_out)
        if match:
            boot_image = match.group(2)
        else:
            boot_image = None

        log.debug("Host %s: the boot options are %s", self.host, dict(sys=boot_image))
        return dict(sys=boot_image)

    def checkpoint(self, checkpoint_file):
        """
        Create a checkpoint file of the current config.

        Args:
            checkpoint_file (str):  Saves a checkpoint file with the name provided to the function.
        """
        log.debug("Host %s: checkpoint is %s.", self.host, checkpoint_file)
        self.save(filename=checkpoint_file)

    def close(self):
        """Disconnect from device."""
        if self._connected:
            self.native.disconnect()
            self._connected = False
            log.debug("Host %s: Connection closed.", self.host)

    def config(self, command):
        """Send configuration commands to a device.

        Args:
            commands (str, list): String with single command, or list with multiple commands.

        Raises:
            CommandListError: Message stating which command failed and the response from the device.
        """
        self._enter_config()
<<<<<<< HEAD
        entered_commands = []
        for command in commands:
            entered_commands.append(command)
            try:
                self._send_command(command)
            except CommandError as err:
                raise CommandListError(entered_commands, command, err.cli_error_msg)
=======
        if isinstance(command, list):
            entered_commands = []
            for command_instance in command:
                entered_commands.append(command_instance)
                try:
                    self._send_command(command_instance)
                except CommandError as e:
                    raise CommandListError(entered_commands, command_instance, e.cli_error_msg)
        else:
            self._send_command(command)
>>>>>>> 77c0d439
        self.native.exit_config_mode()
        log.info("Host %s: Device configured with command %s.", self.host, command)

    @property
    def connected_interface(self) -> str:
        """
        Interface that is assigned an IP Address of ``self.ip_address``.

        Returns:
            str: The name of the interfaces associated to ``self.ip_address``.

        Example:
            >>> dev = ASADevice("10.1.1.1", **connection_args)
            >>> dev.connected_interface
            'management'
            >>>
        """
        address = self.ip_address
        ip_property = getattr(self, f"{self.ip_protocol}_addresses")
        for interface, addresses in ip_property.items():
            addrs = {ip_address(addr.ip) for addr in addresses}
            if address in addrs:
                connected_interface = interface
                break

        # TODO: Raise custom exception for when connected_interface is not discovered
        log.debug("Host %s: Interface connected to %s is %s.", self.host, address, connected_interface)
        return connected_interface

    def enable(self):
        """Ensure device is in enable mode.

        Returns:
            None: Device prompt is set to enable mode.
        """
        # Netmiko reports enable and config mode as being enabled
        if not self.native.check_enable_mode():
            self.native.enable()
        # Ensure device is not in config mode
        if self.native.check_config_mode():
            self.native.exit_config_mode()

        log.debug("Host %s: Device enabled.", self.host)

    def enable_scp(self) -> None:
        """
        Enable SCP on device by configuring "ssh scopy enable".

        The command is ran on the active device; if the device is
        currently standby, then a new connection is created to the
        active device. The configuration is saved after to sync to peer.

        Raises:
            FileTransferError: When unable to configure scopy on the active device.

        Example:
            >>> device = ASADevice(**connection_args)
            >>> device.show("show run ssh | i scopy")
            ''
            >>> device.enable_scp()
            >>> device.show("show run ssh | i scopy")
            'ssh scopy enable'
            >>>
        """
        if self.is_active():
            device: ASADevice = self
        else:
            device = self.peer_device

        if not device.is_active():
            log.error("Host %s: Unable to establish a connection with the active device", self.host)
            raise FileTransferError

        try:
            device.config("ssh scopy enable")
        except CommandError:
            log.error("Host %s: Unable to enable scopy on the device", self.host)
            raise FileTransferError

        log.info("Host %s: ssh copy enabled.", self.host)
        device.save()

    @property
    def facts(self):  # pylint: disable=invalid-overridden-method
        """Implement this once facts re-factor is done."""
        return {}

    def file_copy(
        self,
        src: str,
        dest: Optional[str] = None,
        file_system: Optional[str] = None,
        peer: Optional[bool] = False,
    ) -> None:
        """
        Copy ``src`` file to device.

        The ``src`` file can be copied to both the device and its peer by
        setting ``peer`` to True. If transferring to the peer device, the
        transfer will use the address associated with the ``peer_interface``
        from "show failover" output.

        Args:
            src (str): The path to the file to be copied to the device.
            dest (str): The name to use for storing the file on the device.
                Default is to use the name of the ``src`` file.
            file_system (str): The directory to store the file on the device.
                Default will use ``_get_file_system()`` to determine the default file_system.
            peer (bool): Whether to transfer the ``src`` file to the peer device.

        Raises:
            FileTransferError: When the ``src`` file is unable to transfer the file to any device.

        Example:
            >>> dev = ASADevice(**connection_args)
            >>> dev.file_copy("path/to/asa-image.bin", peer=True)
        """
        if dest is None:
            dest = os.path.basename(src)

        if file_system is None:
            file_system = self._get_file_system()

        # netmiko's enable_scp
        self.enable_scp()
        self._file_copy(src, dest, file_system)
        if peer:
            self.peer_device._file_copy(src, dest, file_system)  # pylint: disable=protected-access

        # logging removed because it messes up unit test mock_basename.assert_not_called()
        # for tests test_file_copy_no_peer_pass_args, test_file_copy_include_peer
        # log.info("Host %s: File %s transferred successfully.")

    # TODO: Make this an internal method since exposing file_copy should be sufficient
    def file_copy_remote_exists(self, src, dest=None, file_system=None):
        """
        Copy ``src`` file to device.

        Args:
            src (str): The path to the file to be copied to the device.
            dest (str, optional): The name to use for storing the file on the device.
                Defaults to use the name of the ``src`` file..
            file_system (str, optional): The directory name to store files on the device.
                Defaults to discover the default directory of the device.

        Returns:
            bool: True if the file exists on the device and the md5 hashes match. Otherwise, false.

        Example:
        >>> status = file_copy_remote_exists("path/to/asa-image.bin")
        >>> print(status)
        True
        >>>
        """
        self.enable()
        if file_system is None:
            file_system = self._get_file_system()

<<<<<<< HEAD
        file_copy = self._file_copy_instance(src, dest, file_system=file_system)
        if file_copy.check_file_exists() and file_copy.compare_md5():
=======
        fc = self._file_copy_instance(src, dest, file_system=file_system)
        if fc.check_file_exists() and fc.compare_md5():
            log.debug("Host %s: File %s already exists on remote.", self.host, src)
>>>>>>> 77c0d439
            return True

        log.debug("Host %s: File %s does not already exist on remote.", self.host, src)
        return False

    def install_os(self, image_name, **vendor_specifics):
        """
        Install OS on device.

        Args:
            image_name (str): Name of the image to be installed.

        Raises:
            OSInstallError: Message stating the end device could not boot into the new image.

        Returns:
            bool: True if new image is installed correctly. False if device is already running image_name.
        """
        timeout = vendor_specifics.get("timeout", 3600)
        if not self._image_booted(image_name):
            self.set_boot_options(image_name, **vendor_specifics)
            self.reboot()
            self._wait_for_device_reboot(timeout=timeout)
            if not self._image_booted(image_name):
                log.error("Host %s: OS install error for image %s", self.host, image_name)
                raise OSInstallError(hostname=self.facts.get("hostname"), desired_boot=image_name)

            log.info("Host %s: OS image %s installed successfully.", self.host, image_name)
            return True

        log.info("Host %s: OS image %s not installed.", self.host, image_name)
        return False

    @property
    def ip_address(self) -> Union[IPv4Address, IPv6Address]:
        """
        IP Address used to establish the connection to the device.

        Returns:
            IPv4Address/IPv6Address: The IP address used by the paramiko connection.

        Raises:
            ValueError: When a valid IP Address is unable to be derived from ``self.host``.

        Example:
            >>> dev = ASADevice("10.1.1.1", **connection_args)
            >>> dev.ip_address
            IPv4Address('10.1.1.1')
            >>> dev = ASADevice("asa_host", **connection_args)
            >>> dev.ip_address
            IPv6Address('fe80::2a0:c9ff:fe03:102')
            >>>
        """
        try:
            ip_add = ip_address(self.host)
        except ValueError:
            # Assume hostname was used, and retrieve resolved IP from paramiko transport
<<<<<<< HEAD
            ip_add = ip_address(self.native.remote_conn.transport.getpeername()[0])

        return ip_add
=======
            log.error("Host %s: value error for ip address used to establish connection.", self.host)
            ip = ip_address(self.native.remote_conn.transport.getpeername()[0])

        log.debug("Host %s: ip address used to establish connection %s.", self.host, ip)
        return ip
>>>>>>> 77c0d439

    @property
    def ipv4_addresses(self) -> Dict[str, List[IPv4Address]]:
        """
        IPv4 addresses of the device's interfaces.

        Returns:
            dict: The ipv4 addresses mapped to their interfaces.

        Example:
            >>> dev = ASADevice(**connection_args)
            >>> dev.ipv4_addresses
            {'outside': [IPv4Interface('10.132.8.6/24')], 'inside': [IPv4Interface('10.1.1.2/23')]}
            >>>
        """
        log.debug("Host %s: ipv4 addresses of the devices interfaces %s.", self.host, self._get_ipv4_addresses("self"))
        return self._get_ipv4_addresses("self")

    @property
    def ipv6_addresses(self) -> Dict[str, List[IPv6Address]]:
        """
        IPv6 addresses of the device's interfaces.

        Returns:
            dict: The ipv6 addresses mapped to their interfaces.

        Example:
            >>> dev = ASADevice(**connection_args)
            >>> dev.ipv6_addresses
            {'outside': [IPv6Interface('fe80::5200:ff:fe0a:1')]}
            >>>
        """
        log.debug("Host %s: ipv6 addresses of the devices interfaces %s.", self.host, self._get_ipv6_addresses("self"))
        return self._get_ipv6_addresses("self")

    @property
    def ip_protocol(self) -> str:
        """
        IP Protocol of the IP Addressed used by the underlying paramiko connection.

        Returns:
            str: "ipv4" for IPv4 Addresses and "ipv6" for IPv6 Addresses.

        Raises:
            ValueError: When ``self.ip_address`` is unable to derive a valid IP Address.

        Example:
            >>> dev = ASADevice("10.1.1.1", **connection_args)
            >>> dev.ip_protocol
            'ipv4'
            >>> dev = ASADevice("asa_host", **connection_args)
            >>> dev.ip_protocol
            'ipv6'
            >>>
        """
        protocol = f"ipv{self.ip_address.version}"

        log.debug("Host %s: IP protocol for paramiko is %s.", self.host)
        return protocol

    def is_active(self):
        """
        Determine if the current processor is the active processor.

        Returns:
            bool: True if the processor is active or does not support HA, else False.

        Example:
            >>> device = ASADevice(**connection_args)
            >>> device.is_active()
            True
            >>>
        """
        return self.redundancy_state in self.active_redundancy_states

    def open(self):
        """Attempt to find device prompt. If not found, create Connecthandler object to device."""
        if self._connected:
            try:
                self.native.find_prompt()
            except:  # noqa E722  pylint: disable=bare-except
                self._connected = False

        if not self._connected:
            self.native = ConnectHandler(
                device_type="cisco_asa",
                ip=self.host,
                username=self.username,
                password=self.password,
                port=self.port,
                global_delay_factor=self.global_delay_factor,
                secret=self.secret,
                verbose=False,
            )
            self._connected = True

        log.debug("Host %s: Connection to controller was opened successfully.", self.host)

    @property
    def peer_device(self) -> "ASADevice":
        """
        Create instance of ASADevice for peer device.

        Returns:
            :class`~devices.ASADevice`: Cisco ASA device instance.
        """
        if self._peer_device is None:
            self._peer_device = self.__class__(
                str(self.peer_ip_address), self.username, self.password, self.secret, self.port, **self.kwargs
            )
        else:
            self._peer_device.open()

        log.debug("Host %s: Peer device %s.", self.host, self._peer_device)
        return self._peer_device

    @property
    def peer_ip_address(self) -> Union[IPv4Address, IPv6Address]:
        """
        IP Address associated with ``self.ip_address`` on the peer device.

        Returns:
            IPv4Address/IPv6Address: The IP address used by the paramiko connection.

        Raises:
            ValueError: When a valid IP Address is unable to be derived from ``self.host``.

        Example:
            >>> dev = ASADevice("10.1.1.1", **connection_args)
            >>> dev.peer_ip_address
            IPv4Address('10.1.1.2')
            >>> dev = ASADevice("asa_host", **connection_args)
            >>> dev.peer_ip_address
            IPv6Address('fe80::2a0:c9ff:fe03:103')
            >>>
        """
        self_address = self.ip_address
        peer_ip_property = getattr(self, f"peer_{self.ip_protocol}_addresses")
        peer_ip_addresses = peer_ip_property[self.connected_interface]
        for address in peer_ip_addresses:
            if self_address in address.network:
                log.debug("Host %s: Peer IP %s.", self.host, address.ip)
                return address.ip

    @property
    def peer_ipv4_addresses(self) -> Dict[str, List[IPv4Address]]:
        """
        IPv4 addresses of the peer device's interfaces.

        Returns:
            dict: The ipv4 addresses mapped to their interfaces.

        Example:
            >>> dev = ASADevice(**connection_args)
            >>> dev.peer_ipv4_addresses
            {'outside': [IPv4Address('10.132.8.7')], 'inside': [IPv4Address('10.1.1.3')]}
            >>>
        """
        return self._get_ipv4_addresses("peer")

    @property
    def peer_ipv6_addresses(self) -> Dict[str, List[IPv6Address]]:
        """
        IPv6 addresses of the peer device's interfaces.

        Returns:
            dict: The ipv6 addresses mapped to their interfaces.

        Example:
            >>> dev = ASADevice(**connection_args)
            >>> dev.peer_ipv6_addresses
            {'outside': [IPv6Address('fe80::5200:ff:fe0a:2')]}
            >>>
        """
        return self._get_ipv6_addresses("peer")

    @property
    def peer_redundancy_state(self):
        """
        Determine the current redundancy state of the peer processor.

        In the case of multi-context configurations, a peer will be considered
        active if it is the active device for any context. Otherwise, the most
        common state will be returned.

        Returns:
            str: The redundancy state of the peer processor.
            None: When the processor does not support redundancy.

        Example:
            >>> device = ASADevice(**connection_args)
            >>> device.peer_redundancy_state
            'standby ready'
            >>>
        """
        try:
            show_failover = self.show("show failover")
        except CommandError:
            log.error("Host %s: Peer redundancy state command error.", self.host)
            return None

        if "Failover On" in show_failover:
            peer_failover_data = show_failover.split("Other host:")[1]
            show_failover_groups = RE_SHOW_FAILOVER_GROUPS.findall(peer_failover_data)
            if not show_failover_groups:
                re_show_failover_peer_state = RE_SHOW_FAILOVER_STATE.search(peer_failover_data)
                peer_redundancy_state = re_show_failover_peer_state.group(1)
            else:
                if "Active" in show_failover_groups:
                    peer_redundancy_state = "active"
                else:
                    peer_redundancy_state_counter = Counter(show_failover_groups)
                    peer_redundancy_state = peer_redundancy_state_counter.most_common()[0][0]
        else:
            peer_redundancy_state = "disabled"

        log.debug("Host %s: Peer redundancy state: %s.", self.host, peer_redundancy_state)
        return peer_redundancy_state.lower()

    def reboot(self, wait_for_reload=False, **kwargs):
        """
        Reload the controller or controller pair.

        Args:
            wait_for_reload: Whether or not reboot method should also run _wait_for_device_reboot(). Defaults to False.

        Raises:
            RebootTimeoutError: When the device is still unreachable after the timeout period.

        Example:
            >>> device = ASADevice(**connection_args)
            >>> device.reboot()
            >>>
        """
        if kwargs.get("confirm"):
            log.warning("Passing 'confirm' to reboot method is deprecated.")

        try:
<<<<<<< HEAD
            if timer > 0:
                first_response = self.show(f"reload in {timer}")
            else:
                first_response = self.show("reload")
=======
            first_response = self.show("reload")
>>>>>>> 77c0d439

            if "System configuration" in first_response:
                self.native.send_command_timing("no")

            try:
                self.native.send_command_timing("\n", read_timeout=10)
            except ReadTimeout as expected_exception:
                log.info("Host %s: Device rebooted.", self.host)
                log.info("Hit expected exception during reload: %s", expected_exception.__class__)
            if wait_for_reload:
                time.sleep(10)
                self._wait_for_device_reboot()
        except Exception as err:
            log.error(err)
            log.error(err.__class__)

    def reboot_standby(self, acceptable_states: Optional[Iterable[str]] = None, timeout: Optional[int] = None) -> None:
        """
        Reload the standby device from the active device.

        Args:
            acceptable_states (iter): List of acceptable redundancy states for the peer device after reboot.
                Default will use the current value of ``peer_redundancy_state``.
            timeout (int): The maximum time to wait for the device to boot back into an ``acceptable_state``.

        Raises:
            RebootTimeoutError: When ``timeout`` is reached before the peer reaches a state in ``acceptable_states``.

        Example:
            >>> dev = ASADevice(**connection_args)
            >>> dev.peer_redundancy_state
            'standby ready'
            >>> dev.reboot_standby()
            RebootTimeoutError...
            >>> dev.peer_redundancy_state
            'cold standby'
            >>> dev.reboot_standby(acceptbale_states=["standby ready", "cold standby"])
            >>> dev.peer_redundancy_state
            'cold standby'
            >>>
        """
        if acceptable_states is None:
            acceptable_states = [self.peer_redundancy_state]
        kwargs = {"acceptable_states": acceptable_states}
        if timeout is not None:
            kwargs["timeout"] = timeout
        self.show("failover reload-standby")
        self._wait_for_peer_reboot(**kwargs)

        log.debug("Host %s: reboot standby with timeout %s.", self.host, timeout)

    @property
    def redundancy_mode(self):
        """
        Operating redundancy mode of the device.

        Returns:
            str: The redundancy mode the device is operating in.
                If the command is not supported, then "n/a" is returned.

        Example:
            >>> device = ASADevice(**connection_args)
            >>> device.redundancy_mode
            'on'
            >>>
        """
        try:
            show_failover = self.show("show failover")
        except CommandError:
            return "n/a"

        show_failover_first_line = show_failover.splitlines()[0].strip()
        redundancy_mode = show_failover_first_line.lower().lstrip("failover")
        log.debug("Host %s: Redundancy mode: %s", self.host, redundancy_mode.lstrip())
        return redundancy_mode.lstrip()

    @property
    def redundancy_state(self):
        """
        Determine the current redundancy state of the processor.

        In the case of multi-context configurations, a device will be considered
        active if it is the active device for any context. Otherwise, the most
        common state will be returned.

        Returns:
            str: The redundancy state of the processor.
            None: When the processor does not support redundancy.

        Example:
            >>> device = ASADevice(**connection_args)
            >>> device.redundancy_state
            'active'
            >>>
        """
        try:
            show_failover = self.show("show failover")
        except CommandError:
            log.error("Host %s: Redundancy state command error.", self.host)
            return None

        if "Failover On" in show_failover:
            failover_data = show_failover.split("Other host:")[0]
            show_failover_groups = RE_SHOW_FAILOVER_GROUPS.findall(failover_data)
            if not show_failover_groups:
                re_show_failover_state = RE_SHOW_FAILOVER_STATE.search(failover_data)
                redundancy_state = re_show_failover_state.group(1)
            else:
                if "Active" in show_failover_groups:
                    redundancy_state = "active"
                else:
                    redundancy_state_counter = Counter(show_failover_groups)
                    redundancy_state = redundancy_state_counter.most_common()[0][0]
        else:
            redundancy_state = "disabled"

        log.debug("Host %s: Redundancy state %s.", self.host, redundancy_state.lower())
        return redundancy_state.lower()

    def rollback(self, rollback_to):
        """
        Rollback the device configuration.

        Args:
            rollback_to (str): Name of checkpoint file to rollback to

        Raises:
            NotImplementedError: Function not implemented yet.
        """
        raise NotImplementedError

    @property
    def running_config(self):
        """
        Get current running config on device.

        Returns:
            str: Running configuration on device.
        """
        return self.show("show running-config")

    def save(self, filename="startup-config"):
        """
        Save changes to startup config.

        Args:
            filename (str, optional): Name of startup configuration file. Defaults to "startup-config".

        Returns:
            bool: True if configuration saved succesfully.
        """
        command = f"copy running-config {filename}"
        # Changed to send_command_timing to not require a direct prompt return.
        self.native.send_command_timing(command)
        # If the user has enabled 'file prompt quiet' which dose not require any confirmation or feedback.
        # This will send return without requiring an OK.
        # Send a return to pass the [OK]? message - Increase delay_factor for looking for response.
        self.native.send_command_timing("\n", delay_factor=2)
        # Confirm that we have a valid prompt again before returning.
        self.native.find_prompt()
        log.debug("Host %s: Configuration saved.", self.host)
        return True

    def set_boot_options(self, image_name, **vendor_specifics):
        """
        Set new image as boot option on device.

        Args:
            image_name (str): AName of image.

        Raises:
            NTCFileNotFoundError: File not found on device.
            CommandError: Unable to issue command on device.
        """
        current_boot = self.show("show running-config | inc ^boot system ")
        file_system = vendor_specifics.get("file_system")
        if file_system is None:
            file_system = self._get_file_system()

        file_system_files = self.show(f"dir {file_system}")
        if re.search(image_name, file_system_files) is None:
            log.error("Host %s: File not found error for image %s.", self.host, image_name)
            raise NTCFileNotFoundError(
                # TODO: Update to use hostname
                hostname=self.host,
                file=image_name,
                directory=file_system,
            )

        current_images = current_boot.splitlines()
<<<<<<< HEAD
        commands_to_exec = [f"no {image}" for image in current_images]
        commands_to_exec.append(f"boot system {file_system}/{image_name}")
        self.config_list(commands_to_exec)
=======
        commands_to_exec = ["no {0}".format(image) for image in current_images]
        commands_to_exec.append("boot system {0}/{1}".format(file_system, image_name))
        self.config(commands_to_exec)
>>>>>>> 77c0d439

        self.save()
        if self.boot_options["sys"] != image_name:
            log.error("Host %s: Setting boot command did not yield expected results", self.host)
            raise CommandError(
                command=f"boot system {file_system}/{image_name}",
                message="Setting boot command did not yield expected results",
            )

        log.info("Host %s: boot options have been set to %s", self.host, image_name)

    def show(self, command, expect_string=None):
        """
        Send command to device.

        Args:
            command (str): Command to be ran on device.
            expect_string (str, optional): Expected response from running command on device. Defaults to None.

        Returns:
            str: Output from running command on device.
        """
        self.enable()
        log.debug("Host %s: Successfully executed command 'show' with responses.", self.host)
        if isinstance(command, list):
            responses = []
            entered_commands = []
            for command_instance in command:
                entered_commands.append(command_instance)
                try:
                    responses.append(self._send_command(command_instance))
                except CommandError as e:
                    raise CommandListError(entered_commands, command_instance, e.cli_error_msg)
            return responses
        return self._send_command(command, expect_string=expect_string)

    @property
    def startup_config(self):
        """
        Show startup config.

        :return: Output of command 'show startup-config'.
        """
        return self.show("show startup-config")

    @property
    def uptime(self):
        """Get uptime from device.

        Returns:
            int: Uptime in seconds.
        """
        if self._uptime is None:
            version_data = self._raw_version_data()
            uptime_full_string = version_data["uptime"]
            self._uptime = self._uptime_to_seconds(uptime_full_string)

<<<<<<< HEAD
        responses = []
        entered_commands = []
        for command in commands:
            entered_commands.append(command)
            try:
                responses.append(self._send_command(command))
            except CommandError as err:
                raise CommandListError(entered_commands, command, err.cli_error_msg)
=======
        return self._uptime

    @property
    def uptime_string(self):
        """Get uptime in format dd:hh:mm.

        Returns:
            str: Uptime of device.
        """
        if self._uptime_string is None:
            version_data = self._raw_version_data()
            uptime_full_string = version_data["uptime"]
            self._uptime_string = self._uptime_to_string(uptime_full_string)
>>>>>>> 77c0d439

        return self._uptime_string

    @property
    def hostname(self):
        """Get hostname of device.

        Returns:
            str: Hostname of device.
        """
        version_data = self._raw_version_data()
        if self._hostname is None:
            self._hostname = version_data["hostname"]

        return self._hostname

    @property
    def interfaces(self):
        """
        Get list of interfaces on device.

        Returns:
            list: List of interfaces on device.
        """
        if self._interfaces is None:
            self._interfaces = list(x["interface"] for x in self._interfaces_detailed_list())

        return self._interfaces

    @property
    def model(self):
        """Get the device model.

        Returns:
            str: Device model.
        """
        version_data = self._raw_version_data()
        if self._model is None:
            self._model = version_data["hardware"]

        return self._model

    @property
    def os_version(self):
        """Get os version on device.

        Returns:
            str: OS version on device.
        """
        version_data = self._raw_version_data()
        if self._os_version is None:
            self._os_version = version_data["version"]

        return self._os_version

    @property
    def serial_number(self):
        """Get serial number of device.

        Returns:
            str: Serial number of device.
        """
        version_data = self._raw_version_data()
        if self._serial_number is None:
            self._serial_number = version_data["serial"]

        return self._serial_number

    @property
    def vlans(self):
        """Get vlan ids from device.

        Returns:
            list: List of vlans
        """
        if self._vlans is None:
            self._vlans = self._show_vlan()

        return self._vlans


class RebootSignal(NTCError):
    """Not implemented."""

    pass  # pylint: disable=unnecessary-pass<|MERGE_RESOLUTION|>--- conflicted
+++ resolved
@@ -89,12 +89,8 @@
                 log.error("Host %s: File transfer error %s", self.host, FileTransferError.default_message)
                 raise FileTransferError
             finally:
-<<<<<<< HEAD
+                log.error("Host %s: An error occurred when transferring file %s.", self.host, src)
                 file_copy.close_scp_chan()
-=======
-                log.error("Host %s: An error occurred when transferring file %s.", self.host, src)
-                fc.close_scp_chan()
->>>>>>> 77c0d439
 
             if not self.file_copy_remote_exists(src, dest, file_system):
                 log.error(
@@ -113,14 +109,10 @@
         if dest is None:
             dest = os.path.basename(src)
 
-<<<<<<< HEAD
         file_copy = CiscoAsaFileTransfer(self.native, src, dest, file_system=file_system)
+        log.debug("Host %s: File copy instance %s.", self.host, file_copy)
         return file_copy
-=======
-        fc = CiscoAsaFileTransfer(self.native, src, dest, file_system=file_system)
-        log.debug("Host %s: File copy instance %s.", self.host, fc)
-        return fc
->>>>>>> 77c0d439
+
 
     def _get_file_system(self):
         """Determine the default file system or directory for device.
@@ -414,15 +406,6 @@
             CommandListError: Message stating which command failed and the response from the device.
         """
         self._enter_config()
-<<<<<<< HEAD
-        entered_commands = []
-        for command in commands:
-            entered_commands.append(command)
-            try:
-                self._send_command(command)
-            except CommandError as err:
-                raise CommandListError(entered_commands, command, err.cli_error_msg)
-=======
         if isinstance(command, list):
             entered_commands = []
             for command_instance in command:
@@ -433,7 +416,6 @@
                     raise CommandListError(entered_commands, command_instance, e.cli_error_msg)
         else:
             self._send_command(command)
->>>>>>> 77c0d439
         self.native.exit_config_mode()
         log.info("Host %s: Device configured with command %s.", self.host, command)
 
@@ -592,14 +574,9 @@
         if file_system is None:
             file_system = self._get_file_system()
 
-<<<<<<< HEAD
         file_copy = self._file_copy_instance(src, dest, file_system=file_system)
         if file_copy.check_file_exists() and file_copy.compare_md5():
-=======
-        fc = self._file_copy_instance(src, dest, file_system=file_system)
-        if fc.check_file_exists() and fc.compare_md5():
             log.debug("Host %s: File %s already exists on remote.", self.host, src)
->>>>>>> 77c0d439
             return True
 
         log.debug("Host %s: File %s does not already exist on remote.", self.host, src)
@@ -657,17 +634,10 @@
             ip_add = ip_address(self.host)
         except ValueError:
             # Assume hostname was used, and retrieve resolved IP from paramiko transport
-<<<<<<< HEAD
+            log.error("Host %s: value error for ip address used to establish connection.", self.host)
             ip_add = ip_address(self.native.remote_conn.transport.getpeername()[0])
-
+        log.debug("Host %s: ip address used to establish connection %s.", self.host, ip_add)
         return ip_add
-=======
-            log.error("Host %s: value error for ip address used to establish connection.", self.host)
-            ip = ip_address(self.native.remote_conn.transport.getpeername()[0])
-
-        log.debug("Host %s: ip address used to establish connection %s.", self.host, ip)
-        return ip
->>>>>>> 77c0d439
 
     @property
     def ipv4_addresses(self) -> Dict[str, List[IPv4Address]]:
@@ -906,14 +876,7 @@
             log.warning("Passing 'confirm' to reboot method is deprecated.")
 
         try:
-<<<<<<< HEAD
-            if timer > 0:
-                first_response = self.show(f"reload in {timer}")
-            else:
-                first_response = self.show("reload")
-=======
             first_response = self.show("reload")
->>>>>>> 77c0d439
 
             if "System configuration" in first_response:
                 self.native.send_command_timing("no")
@@ -1104,15 +1067,9 @@
             )
 
         current_images = current_boot.splitlines()
-<<<<<<< HEAD
         commands_to_exec = [f"no {image}" for image in current_images]
         commands_to_exec.append(f"boot system {file_system}/{image_name}")
-        self.config_list(commands_to_exec)
-=======
-        commands_to_exec = ["no {0}".format(image) for image in current_images]
-        commands_to_exec.append("boot system {0}/{1}".format(file_system, image_name))
         self.config(commands_to_exec)
->>>>>>> 77c0d439
 
         self.save()
         if self.boot_options["sys"] != image_name:
@@ -1170,16 +1127,6 @@
             uptime_full_string = version_data["uptime"]
             self._uptime = self._uptime_to_seconds(uptime_full_string)
 
-<<<<<<< HEAD
-        responses = []
-        entered_commands = []
-        for command in commands:
-            entered_commands.append(command)
-            try:
-                responses.append(self._send_command(command))
-            except CommandError as err:
-                raise CommandListError(entered_commands, command, err.cli_error_msg)
-=======
         return self._uptime
 
     @property
@@ -1193,7 +1140,6 @@
             version_data = self._raw_version_data()
             uptime_full_string = version_data["uptime"]
             self._uptime_string = self._uptime_to_string(uptime_full_string)
->>>>>>> 77c0d439
 
         return self._uptime_string
 
