--- conflicted
+++ resolved
@@ -10,6 +10,7 @@
 
 from netmiko import ConnectHandler
 from netmiko.cisco import CiscoAsaFileTransfer, CiscoAsaSSH
+
 from pyntc import log
 from pyntc.errors import (
     CommandError,
@@ -258,12 +259,8 @@
     def _show_vlan(self):
         show_vlan_out = self.show("show vlan")
 
-<<<<<<< HEAD
+        log.debug("Host %s: Successfully executed command 'show vlan' with responses %s.", self.host, show_vlan_out)
         return show_vlan_out.split(",")
-=======
-        log.debug("Host %s: Successfully executed command 'show vlan' with responses %s.", self.host, show_vlan_data)
-        return show_vlan_data
->>>>>>> 6c740a0e
 
     def _uptime_components(self, uptime_full_string):
         match_days = re.search(r"(\d+) days?", uptime_full_string)
