--- conflicted
+++ resolved
@@ -9,13 +9,9 @@
 from pyeapi.client import Node as EOSNative
 from pyeapi.eapilib import CommandError as EOSCommandError
 
-<<<<<<< HEAD
-from pyntc.utils import convert_list_by_key
-=======
 from pyntc import log
 from pyntc.devices.base_device import BaseDevice, fix_docs, RollbackError
 from pyntc.devices.system_features.vlans.eos_vlans import EOSVlans
->>>>>>> 77c0d439
 from pyntc.errors import (
     CommandError,
     CommandListError,
@@ -26,13 +22,8 @@
     OSInstallError,
     RebootTimeoutError,
 )
-<<<<<<< HEAD
-from .base_device import BaseDevice, RollbackError, RebootTimerError, fix_docs
-from .system_features.vlans.eos_vlans import EOSVlans
-
-=======
 from pyntc.utils import convert_list_by_key
->>>>>>> 77c0d439
+
 
 BASIC_FACTS_KM = {"model": "modelName", "os_version": "internalVersion", "serial_number": "serialNumber"}
 INTERFACES_KM = {
@@ -86,14 +77,9 @@
         if dest is None:
             dest = os.path.basename(src)
 
-<<<<<<< HEAD
         file_copy = FileTransfer(self.native_ssh, src, dest, file_system=file_system)
+        log.debug("Host %s: File copy instance %s.", self.host, fc)
         return file_copy
-=======
-        fc = FileTransfer(self.native_ssh, src, dest, file_system=file_system)
-        log.debug("Host %s: File copy instance %s.", self.host, fc)
-        return fc
->>>>>>> 77c0d439
 
     def _get_file_system(self):
         """Determine the default file system or directory for device.
@@ -199,25 +185,12 @@
         Args:
             checkpoint_file (str): Checkpoint file name.
         """
-<<<<<<< HEAD
+        log.debug("Host %s: checkpoint is %s.", self.host, checkpoint_file)
         self.show(f"copy running-config {checkpoint_file}")
 
     def close(self):
         """Not implemented. Just ``passes``."""
         pass  # pylint: disable=unnecessary-pass
-=======
-        log.debug("Host %s: checkpoint is %s.", self.host, checkpoint_file)
-        self.show("copy running-config %s" % checkpoint_file)
-
-    def close(self):
-        """Create a checkpoint file of the running config.
-
-        Args:
-            checkpoint_file (str): Name of the checkpoint file.
-        """
-        log.info("Host %s: Device configured.", self.host)
-        pass
->>>>>>> 77c0d439
 
     def config(self, commands):
         """Send configuration commands to a device.
@@ -231,12 +204,6 @@
         """
         try:
             self.native.config(commands)
-<<<<<<< HEAD
-        except EOSCommandError as err:
-            if isinstance(commands, str):
-                raise CommandError(commands, err.message)
-            raise CommandListError(commands, err.commands[len(err.commands) - 1], err.message)
-=======
             log.info("Host %s: Device configured with commands %s.", self.host, commands)
         except EOSCommandError as e:
             if isinstance(commands, str):
@@ -245,7 +212,6 @@
                 )
                 raise CommandError(commands, e.message)
             raise CommandListError(commands, e.commands[len(e.commands) - 1], e.message)
->>>>>>> 77c0d439
 
     def enable(self):
         """Ensure device is in enable mode.
@@ -409,16 +375,10 @@
             file_copy = self._file_copy_instance(src, dest, file_system=file_system)
 
             try:
-<<<<<<< HEAD
                 file_copy.enable_scp()
                 file_copy.establish_scp_conn()
                 file_copy.transfer_file()
-=======
-                fc.enable_scp()
-                fc.establish_scp_conn()
-                fc.transfer_file()
                 log.info("Host %s: File %s transferred successfully.", self.host, src)
->>>>>>> 77c0d439
             except:  # noqa E722
                 log.error("Host %s: File transfer error %s", self.host, FileTransferError.default_message)
                 raise FileTransferError
@@ -449,14 +409,9 @@
         if file_system is None:
             file_system = self._get_file_system()
 
-<<<<<<< HEAD
         filecopy = self._file_copy_instance(src, dest, file_system=file_system)
         if filecopy.check_file_exists() and filecopy.compare_md5():
-=======
-        fc = self._file_copy_instance(src, dest, file_system=file_system)
-        if fc.check_file_exists() and fc.compare_md5():
             log.debug("Host %s: File %s already exists on remote.", self.host, src)
->>>>>>> 77c0d439
             return True
 
         log.debug("Host %s: File %s does not already exist on remote.", self.host, src)
@@ -546,17 +501,12 @@
             RollbackError: When rollback is unsuccessful.
         """
         try:
-<<<<<<< HEAD
             self.show(f"configure replace {rollback_to} force")
-        except (CommandError, CommandListError):
-            raise RollbackError(f"Rollback unsuccessful. {rollback_to} may not exist.")
-=======
-            self.show("configure replace %s force" % rollback_to)
             log.info("Host %s: Rollback to %s.", self.host, rollback_to)
         except (CommandError, CommandListError):
             log.error("Host %s: Rollback unsuccessful. %s may not exist.", self.host, rollback_to)
-            raise RollbackError("Rollback unsuccessful. %s may not exist." % rollback_to)
->>>>>>> 77c0d439
+            raise RollbackError(f"Rollback unsuccessful. {rollback_to} may not exist.")
+
 
     @property
     def running_config(self):
@@ -574,12 +524,8 @@
         Returns:
             str: Running configuration.
         """
-<<<<<<< HEAD
+        log.debug("Host %s: Copy running config with name %s.", self.host, filename)
         self.show(f"copy running-config {filename}")
-=======
-        log.debug("Host %s: Copy running config with name %s.", self.host, filename)
-        self.show("copy running-config %s" % filename)
->>>>>>> 77c0d439
         return True
 
     def set_boot_options(self, image_name, **vendor_specifics):
@@ -598,12 +544,8 @@
 
         file_system_files = self.show(f"dir {file_system}", raw_text=True)
         if re.search(image_name, file_system_files) is None:
-<<<<<<< HEAD
+            log.error("Host %s: File not found error for image %s.", self.host, image_name)
             raise NTCFileNotFoundError(hostname=self.hostname, file=image_name, directory=file_system)
-=======
-            log.error("Host %s: File not found error for image %s.", self.host, image_name)
-            raise NTCFileNotFoundError(hostname=self.hostname, file=image_name, dir=file_system)
->>>>>>> 77c0d439
 
         self.show(f"install source {file_system}{image_name}")
         if self.boot_options["sys"] != image_name:
@@ -643,15 +585,10 @@
             return response_list
         except EOSCommandError as err:
             if original_commands_is_str:
-<<<<<<< HEAD
-                raise CommandError(err.commands, err.message)
-            raise CommandListError(commands, err.commands[len(err.commands) - 1], err.message)
-=======
                 log.error("Host %s: Command error for command %s with message %s.", self.host, commands, e.message)
                 raise CommandError(e.commands, e.message)
             log.error("Host %s: Command list error for commands %s with message %s.", self.host, commands, e.message)
             raise CommandListError(commands, e.commands[len(e.commands) - 1], e.message)
->>>>>>> 77c0d439
 
     @property
     def startup_config(self):
