"""Module for using an Arista EOS device over the eAPI.
"""

import re
import time

from pyntc.data_model.converters import (
    convert_dict_by_key,
    convert_list_by_key,
    strip_unicode,
)
from pyntc.data_model.key_maps import eos_key_maps
from .system_features.file_copy.eos_file_copy import EOSFileCopy
from .system_features.vlans.eos_vlans import EOSVlans
from .base_device import BaseDevice, RollbackError, RebootTimerError, fix_docs
from pyntc.errors import (
    CommandError,
    CommandListError,
    FileSystemNotFoundError,
    NTCError,
    NTCFileNotFoundError,
    RebootTimeoutError,
)

from pyeapi import connect as eos_connect
from pyeapi.client import Node as EOSNative
from pyeapi.eapilib import CommandError as EOSCommandError

from .system_features.file_copy.base_file_copy import FileTransferError


@fix_docs
class EOSDevice(BaseDevice):
    def __init__(
        self, host, username, password, transport="http", timeout=60, **kwargs
    ):
        super(EOSDevice, self).__init__(
            host, username, password, vendor="arista", device_type="arista_eos_eapi"
        )
        self.transport = transport
        self.timeout = timeout
        self.connection = eos_connect(
            transport, host=host, username=username, password=password, timeout=timeout
        )
        self.native = EOSNative(self.connection)

    def _get_file_system(self):
        """Determines the default file system or directory for device.

        Returns:
            str: The name of the default file system or directory for the device.

        Raises:
            FileSystemNotFound: When the module is unable to determine the default file system.
        """
        raw_data = self.show("dir", raw_text=True)
        try:
            file_system = re.match(r"\s*.*?(\S+:)", raw_data).group(1)
            return file_system
        except AttributeError:
            raise FileSystemNotFoundError(
                hostname=self.facts.get("hostname"), command="dir"
            )

    def _get_interface_list(self):
        iface_detailed_list = self._interfaces_status_list()
        iface_list = sorted(list(x["interface"] for x in iface_detailed_list))

        return iface_list

    def _get_vlan_list(self):
        vlans = EOSVlans(self)
        vlan_list = vlans.get_list()

        return vlan_list

    def _image_booted(self, image_name, **vendor_specifics):
        version_data = self.show("show boot", raw_text=True)
        if re.search(image_name, version_data):
            return True

        return False

    def _interfaces_status_list(self):
        interfaces_list = []
        interfaces_status_dictionary = self.show("show interfaces status")[
            "interfaceStatuses"
        ]
        for key in interfaces_status_dictionary:
            interface_dictionary = interfaces_status_dictionary[key]
            interface_dictionary["interface"] = key
            interfaces_list.append(interface_dictionary)

        return convert_list_by_key(
            interfaces_list,
            eos_key_maps.INTERFACES_KM,
            fill_in=True,
            whitelist=["interface"],
        )

    def _parse_response(self, response, raw_text):
        if raw_text:
            return list(x["result"]["output"] for x in response)
        else:
            return list(x["result"] for x in response)

    def _uptime_to_string(self, uptime):
        days = uptime / (24 * 60 * 60)
        uptime = uptime % (24 * 60 * 60)

        hours = uptime / (60 * 60)
        uptime = uptime % (60 * 60)

        mins = uptime / 60
        uptime = uptime % 60

        seconds = uptime

        return "%02d:%02d:%02d:%02d" % (days, hours, mins, seconds)

    def _wait_for_device_reboot(self, timeout=3600):
        start = time.time()
        while time.time() - start < timeout:
            try:
                self.show("show hostname")
                return
            except:
                pass

        raise RebootTimeoutError(hostname=self.facts["hostname"], wait_time=timeout)

    def backup_running_config(self, filename):
        with open(filename, "w") as f:
            f.write(self.running_config)

    def checkpoint(self, checkpoint_file):
        self.show("copy running-config %s" % checkpoint_file)

    def close(self):
        pass

    def config(self, command):
        try:
            self.config_list([command])
        except CommandListError as e:
            raise CommandError(e.command, e.message)

    def config_list(self, commands):
        try:
            self.native.config(commands)
        except EOSCommandError as e:
            raise CommandListError(commands, e.commands[len(e.commands) - 1], e.message)

    @property
    def facts(self):
<<<<<<< HEAD
        if hasattr(self, "_facts"):
            return self._facts

        facts = {}
        facts["vendor"] = self.vendor

        sh_version_output = self.show("show version")
        facts.update(
            convert_dict_by_key(sh_version_output, eos_key_maps.BASIC_FACTS_KM)
        )

        uptime = int(time.time() - sh_version_output["bootupTimestamp"])
        facts["uptime"] = uptime
        facts["uptime_string"] = self._uptime_to_string(uptime)

        sh_hostname_output = self.show("show hostname")
        facts.update(
            convert_dict_by_key(
                sh_hostname_output, {}, fill_in=True, whitelist=["hostname", "fqdn"]
            )
        )

        facts["interfaces"] = self._get_interface_list()
        facts["vlans"] = self._get_vlan_list()
=======
        if self._facts is None:
            sh_version_output = self.show('show version')
            self._facts = convert_dict_by_key(sh_version_output, eos_key_maps.BASIC_FACTS_KM)
            self._facts['vendor'] = self.vendor

            uptime = int(time.time() - sh_version_output['bootupTimestamp'])
            self._facts['uptime'] = uptime
            self._facts['uptime_string'] = self._uptime_to_string(uptime)

            sh_hostname_output = self.show('show hostname')
            self._facts.update(
                convert_dict_by_key(
                    sh_hostname_output, {}, fill_in=True, whitelist=['hostname', 'fqdn'])
            )

            self._facts['interfaces'] = self._get_interface_list()
            self._facts['vlans'] = self._get_vlan_list()
>>>>>>> 4da4f467

        return self._facts

    def file_copy(self, src, dest=None, **kwargs):
        if not self.file_copy_remote_exists(src, dest, **kwargs):
            fc = EOSFileCopy(self, src, dest)
            fc.send()

            if not self.file_copy_remote_exists(src, dest, **kwargs):
                raise FileTransferError(
                    message="Attempted file copy, "
                    "but could not validate file existed after transfer"
                )

    # TODO: Make this an internal method since exposing file_copy should be sufficient
    def file_copy_remote_exists(self, src, dest=None, **kwargs):
        fc = EOSFileCopy(self, src, dest)
        if fc.remote_file_exists() and fc.already_transferred():
            return True
        return False

    def get_boot_options(self):
        image = self.show("show boot-config")["softwareImage"]
        image = image.replace("flash:", "")
        return dict(sys=image)

    def open(self):
        pass

    def reboot(self, confirm=False, timer=0):
        if timer != 0:
            raise RebootTimerError(self.device_type)

        if confirm:
            self.show("reload now")
        else:
            print("Need to confirm reboot with confirm=True")

    def rollback(self, rollback_to):
        try:
            self.show("configure replace %s force" % rollback_to)
        except (CommandError, CommandListError):
            raise RollbackError(
                "Rollback unsuccessful. %s may not exist." % rollback_to
            )

    @property
    def running_config(self):
        return self.show("show running-config", raw_text=True)

    def save(self, filename="startup-config"):
        self.show("copy running-config %s" % filename)
        return True

    def set_boot_options(self, image_name, **vendor_specifics):
        file_system = vendor_specifics.get("file_system")
        if file_system is None:
            file_system = self._get_file_system()

        file_system_files = self.show("dir {0}".format(file_system), raw_text=True)
        if re.search(image_name, file_system_files) is None:
            raise NTCFileNotFoundError(hostname=self.facts.get("hostname"), file=image_name, dir=file_system)

        self.show("install source {0}{1}".format(file_system, image_name))
        if self.get_boot_options()["sys"] != image_name:
            raise CommandError(
                command="install source {0}".format(image_name),
                message="Setting install source did not yield expected results",
            )

    def show(self, command, raw_text=False):
        try:
            response_list = self.show_list([command], raw_text=raw_text)
            return response_list[0]
        except CommandListError as e:
            raise CommandError(e.command, e.message)

    def show_list(self, commands, raw_text=False):
        if raw_text:
            encoding = "text"
        else:
            encoding = "json"

        try:
            return strip_unicode(
                self._parse_response(
                    self.native.enable(commands, encoding=encoding), raw_text=raw_text
                )
            )
        except EOSCommandError as e:
            raise CommandListError(commands, e.commands[len(e.commands) - 1], e.message)

    @property
    def startup_config(self):
        return self.show("show startup-config", raw_text=True)


class RebootSignal(NTCError):
    pass<|MERGE_RESOLUTION|>--- conflicted
+++ resolved
@@ -153,50 +153,23 @@
 
     @property
     def facts(self):
-<<<<<<< HEAD
-        if hasattr(self, "_facts"):
-            return self._facts
-
-        facts = {}
-        facts["vendor"] = self.vendor
-
-        sh_version_output = self.show("show version")
-        facts.update(
-            convert_dict_by_key(sh_version_output, eos_key_maps.BASIC_FACTS_KM)
-        )
-
-        uptime = int(time.time() - sh_version_output["bootupTimestamp"])
-        facts["uptime"] = uptime
-        facts["uptime_string"] = self._uptime_to_string(uptime)
-
-        sh_hostname_output = self.show("show hostname")
-        facts.update(
-            convert_dict_by_key(
-                sh_hostname_output, {}, fill_in=True, whitelist=["hostname", "fqdn"]
-            )
-        )
-
-        facts["interfaces"] = self._get_interface_list()
-        facts["vlans"] = self._get_vlan_list()
-=======
         if self._facts is None:
-            sh_version_output = self.show('show version')
+            sh_version_output = self.show("show version")
             self._facts = convert_dict_by_key(sh_version_output, eos_key_maps.BASIC_FACTS_KM)
-            self._facts['vendor'] = self.vendor
-
-            uptime = int(time.time() - sh_version_output['bootupTimestamp'])
-            self._facts['uptime'] = uptime
-            self._facts['uptime_string'] = self._uptime_to_string(uptime)
-
-            sh_hostname_output = self.show('show hostname')
+            self._facts["vendor"] = self.vendor
+
+            uptime = int(time.time() - sh_version_output["bootupTimestamp"])
+            self._facts["uptime"] = uptime
+            self._facts["uptime_string"] = self._uptime_to_string(uptime)
+
+            sh_hostname_output = self.show("show hostname")
             self._facts.update(
                 convert_dict_by_key(
-                    sh_hostname_output, {}, fill_in=True, whitelist=['hostname', 'fqdn'])
-            )
-
-            self._facts['interfaces'] = self._get_interface_list()
-            self._facts['vlans'] = self._get_vlan_list()
->>>>>>> 4da4f467
+                    sh_hostname_output, {}, fill_in=True, whitelist=["hostname", "fqdn"])
+            )
+
+            self._facts["interfaces"] = self._get_interface_list()
+            self._facts["vlans"] = self._get_vlan_list()
 
         return self._facts
 
