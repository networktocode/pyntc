--- conflicted
+++ resolved
@@ -77,21 +77,12 @@
 
     @property
     def facts(self):
-<<<<<<< HEAD
-        if hasattr(self, "_facts"):
-            return self._facts
-
-        facts = strip_unicode(self.native.facts)
-        facts["vendor"] = self.vendor
-=======
         if self._facts is None:
             if hasattr(self.native, "_facts"):
                 del self.native._facts
 
             self._facts = strip_unicode(self.native.facts)
-            self._facts['vendor'] = self.vendor
->>>>>>> 4da4f467
-
+            self._facts["vendor"] = self.vendor
         return self._facts
 
     def file_copy(self, src, dest=None, file_system="bootflash:"):
