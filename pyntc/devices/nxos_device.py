"""Module for using an NXOX device over NX-API.
"""
import os
import re
import time

from pyntc.data_model.converters import strip_unicode
from .system_features.file_copy.base_file_copy import FileTransferError
from .base_device import BaseDevice, RollbackError, RebootTimerError, fix_docs
<<<<<<< HEAD
from pyntc.errors import CommandError, CommandListError, NTCFileNotFoundError, RebootTimeoutError
=======
from pyntc.errors import (
    CommandError,
    CommandListError,
    NTCFileNotFoundError,
    RebootTimeoutError,
    OSInstallError,
)
>>>>>>> a0695766

from pynxos.device import Device as NXOSNative
from pynxos.features.file_copy import FileTransferError as NXOSFileTransferError
from pynxos.errors import CLIError


@fix_docs
class NXOSDevice(BaseDevice):
    def __init__(self, host, username, password, transport="http", timeout=30, port=None, **kwargs):
        super(NXOSDevice, self).__init__(host, username, password, vendor="cisco", device_type="cisco_nxos_nxapi")
        self.transport = transport
        self.timeout = timeout
        self.native = NXOSNative(host, username, password, transport=transport, timeout=timeout, port=port)

    def _image_booted(self, image_name, **vendor_specifics):
        version_data = self.show("show version", raw_text=True)
        if re.search(image_name, version_data):
            return True

        return False

    def _wait_for_device_reboot(self, timeout=600):
        start = time.time()
        while time.time() - start < timeout:
            try:
                self.refresh_facts()
                if self.facts["uptime"] < 180:
                    return
            except:
                pass

        raise RebootTimeoutError(hostname=self.facts["hostname"], wait_time=timeout)

    def backup_running_config(self, filename):
        self.native.backup_running_config(filename)

    def checkpoint(self, filename):
        return self.native.checkpoint(filename)

    def close(self):
        pass

    def config(self, command):
        try:
            self.native.config(command)
        except CLIError as e:
            raise CommandError(command, str(e))

    def config_list(self, commands):
        try:
            self.native.config_list(commands)
        except CLIError as e:
            raise CommandListError(commands, e.command, str(e))

    @property
    def facts(self):
        if self._facts is None:
            if hasattr(self.native, "_facts"):
                del self.native._facts

            self._facts = strip_unicode(self.native.facts)
            self._facts["vendor"] = self.vendor
        return self._facts

    def file_copy(self, src, dest=None, file_system="bootflash:"):
        if not self.file_copy_remote_exists(src, dest, file_system):
            dest = dest or os.path.basename(src)
            try:
                file_copy = self.native.file_copy(src, dest, file_system=file_system)
                if not self.file_copy_remote_exists(src, dest, file_system):
                    raise FileTransferError(
                        message="Attempted file copy, " "but could not validate file existed after transfer"
                    )
                return file_copy
            except NXOSFileTransferError as e:
                print(str(e))
                raise FileTransferError

    # TODO: Make this an internal method since exposing file_copy should be sufficient
    def file_copy_remote_exists(self, src, dest=None, file_system="bootflash:"):
        dest = dest or os.path.basename(src)
        return self.native.file_copy_remote_exists(src, dest, file_system=file_system)

    def get_boot_options(self):
        return self.native.get_boot_options()

    def install_os(self, image_name, **vendor_specifics):
        timeout = vendor_specifics.get("timeout", 3600)
        if not self._image_booted(image_name):
            self.set_boot_options(image_name, **vendor_specifics)
            self._wait_for_device_reboot(timeout=timeout)
            if not self._image_booted(image_name):
                raise OSInstallError(hostname=self.facts.get("hostname"), desired_boot=image_name)
            self.save()

            return True

        return False

    def open(self):
        pass

    def reboot(self, confirm=False, timer=0):
        if timer != 0:
            raise RebootTimerError(self.device_type)

        self.native.reboot(confirm=confirm)

    def rollback(self, filename):
        try:
            self.native.rollback(filename)
        except CLIError:
            raise RollbackError("Rollback unsuccessful, %s may not exist." % filename)

    @property
    def running_config(self):
        return self.native.running_config

    def save(self, filename="startup-config"):
        return self.native.save(filename=filename)

    def set_boot_options(self, image_name, kickstart=None, **vendor_specifics):
        file_system = vendor_specifics.get("file_system")
        if file_system is None:
            file_system = "bootflash:"

        file_system_files = self.show("dir {0}".format(file_system), raw_text=True)
        if re.search(image_name, file_system_files) is None:
<<<<<<< HEAD
            raise NTCFileNotFoundError(hostname=self.facts.get("hostname"), file=image_name, dir=file_system)
        if kickstart is not None:
            if re.search(kickstart, file_system_files) is None:
                raise NTCFileNotFoundError(hostname=self.facts.get("hostname"), file=image_name, dir=file_system)
=======
            raise NTCFileNotFoundError(
                hostname=self.facts.get("hostname"), file=image_name, dir=file_system
            )

        if kickstart is not None:
            if re.search(kickstart, file_system_files) is None:
                raise NTCFileNotFoundError(
                    hostname=self.facts.get("hostname"), file=kickstart, dir=file_system
                )
>>>>>>> a0695766

            kickstart = file_system + kickstart

        image_name = file_system + image_name
        self.native.timeout = 300
        upgrade_result = self.native.set_boot_options(image_name, kickstart=kickstart)
        self.native.timeout = 30

        return upgrade_result

    def set_timeout(self, timeout):
        self.native.timeout = timeout

    def show(self, command, raw_text=False):
        try:
            return strip_unicode(self.native.show(command, raw_text=raw_text))
        except CLIError as e:
            raise CommandError(command, str(e))

    def show_list(self, commands, raw_text=False):
        try:
            return strip_unicode(self.native.show_list(commands, raw_text=raw_text))
        except CLIError as e:
            raise CommandListError(commands, e.command, str(e))

    @property
    def startup_config(self):
        return self.show("show startup-config", raw_text=True)<|MERGE_RESOLUTION|>--- conflicted
+++ resolved
@@ -7,17 +7,7 @@
 from pyntc.data_model.converters import strip_unicode
 from .system_features.file_copy.base_file_copy import FileTransferError
 from .base_device import BaseDevice, RollbackError, RebootTimerError, fix_docs
-<<<<<<< HEAD
-from pyntc.errors import CommandError, CommandListError, NTCFileNotFoundError, RebootTimeoutError
-=======
-from pyntc.errors import (
-    CommandError,
-    CommandListError,
-    NTCFileNotFoundError,
-    RebootTimeoutError,
-    OSInstallError,
-)
->>>>>>> a0695766
+from pyntc.errors import CommandError, CommandListError, NTCFileNotFoundError, RebootTimeoutError, OSInstallError
 
 from pynxos.device import Device as NXOSNative
 from pynxos.features.file_copy import FileTransferError as NXOSFileTransferError
@@ -146,22 +136,11 @@
 
         file_system_files = self.show("dir {0}".format(file_system), raw_text=True)
         if re.search(image_name, file_system_files) is None:
-<<<<<<< HEAD
             raise NTCFileNotFoundError(hostname=self.facts.get("hostname"), file=image_name, dir=file_system)
-        if kickstart is not None:
-            if re.search(kickstart, file_system_files) is None:
-                raise NTCFileNotFoundError(hostname=self.facts.get("hostname"), file=image_name, dir=file_system)
-=======
-            raise NTCFileNotFoundError(
-                hostname=self.facts.get("hostname"), file=image_name, dir=file_system
-            )
 
         if kickstart is not None:
             if re.search(kickstart, file_system_files) is None:
-                raise NTCFileNotFoundError(
-                    hostname=self.facts.get("hostname"), file=kickstart, dir=file_system
-                )
->>>>>>> a0695766
+                raise NTCFileNotFoundError(hostname=self.facts.get("hostname"), file=kickstart, dir=file_system)
 
             kickstart = file_system + kickstart
 
