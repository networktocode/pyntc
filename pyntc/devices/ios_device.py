--- conflicted
+++ resolved
@@ -6,6 +6,7 @@
 import time
 
 from netmiko import ConnectHandler, FileTransfer
+from pyntc import log
 from pyntc.errors import (
     CommandError,
     CommandListError,
@@ -18,11 +19,7 @@
     RebootTimeoutError,
     SocketClosedError,
 )
-<<<<<<< HEAD
-from pyntc import log
-=======
 from pyntc.utils import get_structured_data
->>>>>>> 999581de
 
 from .base_device import BaseDevice, fix_docs, RollbackError
 
@@ -239,14 +236,10 @@
         while time.time() - start < timeout:
             try:
                 self.open()
-<<<<<<< HEAD
                 self.show("show version")
                 log.debug("Host %s: Device rebooted.", self.host)
-                return
-=======
                 if self._has_reload_happened_recently():
                     return
->>>>>>> 999581de
             except:  # noqa E722 # nosec
                 pass
 
@@ -288,13 +281,9 @@
             except CommandError:
                 # Default to running config value
                 show_boot_out = self.show("show run | inc boot")
-<<<<<<< HEAD
-                boot_path_regex = r"boot\s+system\s+(?:\S+\s+|)(\S+)\s*$"
+                boot_path_regex = r"boot\ssystem\s\S+(?::+|\s)(\S+.bin)"
                 log.error("Host %s: Command error 'show boot'.", self.host)
 
-=======
-                boot_path_regex = r"boot\ssystem\s\S+(?::+|\s)(\S+.bin)"
->>>>>>> 999581de
         match = re.search(boot_path_regex, show_boot_out, re.MULTILINE)
         if match:
             boot_path_tuple = match.groups()
@@ -1068,19 +1057,12 @@
             file_system = self._get_file_system()
 
         file_system_files = self.show("dir {0}".format(file_system))
-<<<<<<< HEAD
-        if re.search(image_name, file_system_files) is None:
+        if image_name != INSTALL_MODE_FILE_NAME and re.search(image_name, file_system_files) is None:
             log.error("Host %s: File not found error for image %s.", self.host, image_name)
-=======
-        if image_name != INSTALL_MODE_FILE_NAME and re.search(image_name, file_system_files) is None:
->>>>>>> 999581de
             raise NTCFileNotFoundError(hostname=self.hostname, file=image_name, dir=file_system)
         if image_name == "packages.conf":
             command = "boot system {0}{1}".format(file_system, image_name)
             self.config(["no boot system", command])
-<<<<<<< HEAD
-            log.error("Host %s: Command list error for command %s.", self.host, command)
-=======
         else:
             show_boot_sys = self.show("show run | include boot system")
             # Sample:
@@ -1119,7 +1101,6 @@
                         show_boot_sys
                     ),
                 )
->>>>>>> 999581de
 
         self.save()
         new_boot_options = self.boot_options["sys"]
@@ -1130,13 +1111,7 @@
                 message="Setting boot command did not yield expected results, found {0}".format(new_boot_options),
             )
 
-<<<<<<< HEAD
-        log.info("Host %s: boot options have been set to %s", self.host, image_name)
-
-    def show(self, command, expect_string=None):
-=======
     def show(self, command, expect_string=None, **netmiko_args):
->>>>>>> 999581de
         """Run command on device.
 
         Args:
@@ -1168,27 +1143,8 @@
         Args:
             commands (list): List with multiple commands.
         """
-<<<<<<< HEAD
-        self.enable()
-
-        responses = []
-        entered_commands = []
-        for command in commands:
-            entered_commands.append(command)
-            try:
-                responses.append(self._send_command(command))
-                log.debug("Host %s: Successfully executed command 'show' with responses %s.", self.host, responses)
-            except CommandError as e:
-                log.error(
-                    "Host %s: Command list error for commands %s with message %s.", self.host, commands, e.message
-                )
-                raise CommandListError(entered_commands, command, e.cli_error_msg)
-
-        return responses
-=======
-        warnings.warn("show_list() is deprecated; use show().", DeprecationWarning)
+        log.warning("show_list() is deprecated; use show().", DeprecationWarning)
         return self.show(commands)
->>>>>>> 999581de
 
     @property
     def startup_config(self):
