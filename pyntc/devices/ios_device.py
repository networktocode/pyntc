"""Module for using a Cisco IOS device over SSH."""

import signal
import os
import re
import time
import warnings

from netmiko import ConnectHandler
from netmiko import FileTransfer

from pyntc.utils import get_structured_data
from .base_device import BaseDevice, RollbackError, fix_docs
from pyntc.errors import (
    NTCError,
    CommandError,
    OSInstallError,
    CommandListError,
    FileTransferError,
    RebootTimeoutError,
    DeviceNotActiveError,
    NTCFileNotFoundError,
    FileSystemNotFoundError,
    SocketClosedError,
)


BASIC_FACTS_KM = {"model": "hardware", "os_version": "version", "serial_number": "serial", "hostname": "hostname"}
RE_SHOW_REDUNDANCY = re.compile(
    r"^Redundant\s+System\s+Information\s*:\s*\n^-.+-\s*\n(?P<info>.+?)\n"
    r"^Current\s+Processor\s+Information\s*:\s*\n^-.+-\s*\n(?P<self>.+?$)\n"
    r"(?:Peer\s+Processor\s+Information\s*:\s*\n-.+-\s*\n(?P<other>.+)|Peer\s+\(slot:\s+\d+\).+)",
    re.DOTALL | re.MULTILINE,
)
RE_REDUNDANCY_OPERATION_MODE = re.compile(r"^\s*Operating\s+Redundancy\s+Mode\s*=\s*(.+?)\s*$", re.M)
RE_REDUNDANCY_STATE = re.compile(r"^\s*Current\s+Software\s+state\s*=\s*(.+?)\s*$", re.M)
SHOW_DIR_RETRY_COUNT = 5
INSTALL_MODE_FILE_NAME = "packages.conf"


@fix_docs
class IOSDevice(BaseDevice):
    """Cisco IOS Device Implementation."""

    vendor = "cisco"
    active_redundancy_states = {None, "active"}

<<<<<<< HEAD
    def __init__(self, host, username, password, secret="", port=22, confirm_active=True, **kwargs):  # noqa: D403
=======
    def __init__(self, host, username, password, secret="", port=22, confirm_active=True, fast_cli=True, **kwargs):
>>>>>>> db2c45ce
        """
        PyNTC Device implementation for Cisco IOS.

        Args:
            host (str): The address of the network device.
            username (str): The username to authenticate with the device.
            password (str): The password to authenticate with the device.
            secret (str): The password to escalate privilege on the device.
            port (int): The port to use to establish the connection.
            confirm_active (bool): Determines if device's high availability state should be validated before leaving connection open.
            fast_cli (bool): Fast CLI mode for Netmiko, it is recommended to use False when opening the client on code upgrades
        """
        super().__init__(host, username, password, device_type="cisco_ios_ssh")

        self.native = None
        self.secret = secret
        self.port = int(port)
        self.global_delay_factor = kwargs.get("global_delay_factor", 1)
        self.delay_factor = kwargs.get("delay_factor", 1)
        self._fast_cli = fast_cli
        self._connected = False
        self.open(confirm_active=confirm_active)

    def _check_command_output_for_errors(self, command, command_response):
        """
        Check response from device to see if an error was reported.

        Args:
            command (str): The command that was sent to the device.

        Raises:
            CommandError: When ``command_response`` reports an error in sending ``command``.

        Example:
            >>> device = IOSDevice(**connection_args)
            >>> command = "show version"
            >>> command_response = "output from show version"
            >>> device._check_command_output_for_errors(command, command_response)
            >>> command = "invalid command"
            >>> command_response = "% invalid command"
            >>> device._check_command_output_for_errors(command, command_resposne)
            CommandError: ...
            >>>
        """
        if "% " in command_response or "Error:" in command_response:
            raise CommandError(command, command_response)

    def _enable(self):
        warnings.warn("_enable() is deprecated; use enable().", DeprecationWarning)
        self.enable()

    def _enter_config(self):
        self.enable()
        self.native.config_mode()

    def _file_copy_instance(self, src, dest=None, file_system="flash:"):
        if dest is None:
            dest = os.path.basename(src)

        fc = FileTransfer(self.native, src, dest, file_system=file_system)
        return fc

    def _get_file_system(self):
        """Determine the default file system or directory for device.

        Returns:
            str: The name of the default file system or directory for the device.

        Raises:
            FileSystemNotFound: When the module is unable to determine the default file system.
        """
        # Set variables to control while loop
        counter = 0

        # Attempt to gather file system
        while counter < SHOW_DIR_RETRY_COUNT:
            counter += 1
            raw_data = self.show("dir")
            try:
                file_system = re.match(r"\s*.*?(\S+:)", raw_data).group(1)
                return file_system
            except AttributeError:
                # Allow to continue through the loop
                continue

        raise FileSystemNotFoundError(hostname=self.hostname, command="dir")

    # Get the version of the image that is booted into on the device
    def _image_booted(self, image_name, image_pattern=r".*\.(\d+\.\d+\.\w+)\.SPA.+", **vendor_specifics):
        version_data = self.show("show version")
        if re.search(image_name, version_data):
            return True

        # Test for version number in the text, used on install mode devices that use packages.conf
        try:
            version_number = re.search(image_pattern, image_name).group(1)
            if version_number and version_number in version_data:
                return True
        # Continue on if regex is unable to find the result, which raises an attribute error
        except AttributeError:
            pass

        # Unable to find the version number in output, the image is not booted.
        return False

    def _interfaces_detailed_list(self):
        ip_int_br_out = self.show("show ip int br")
        ip_int_br_data = get_structured_data("cisco_ios_show_ip_int_brief.template", ip_int_br_out)

        return ip_int_br_data

    def _is_catalyst(self):
        return self.model.startswith("WS-")

    def _raw_version_data(self):
        show_version_out = self.show("show version")
        try:
            version_data = get_structured_data("cisco_ios_show_version.template", show_version_out)[0]
        except IndexError:
            return {}

        return version_data

    def _send_command(self, command, expect_string=None, **kwargs):
        # Set command args and assign the command to command_string argument
        command_args = {"command_string": command}

        # Check for an expect_string being passed in
        if expect_string is not None:
            command_args["expect_string"] = expect_string

        # Update command_args with additional arguments passed in, must be a valid Netmiko argument
        command_args.update(kwargs)

        response = self.native.send_command(**command_args)

        if "% " in response or "Error:" in response:
            raise CommandError(command, response)

        return response

    def _show_vlan(self):
        show_vlan_out = self.show("show vlan")
        show_vlan_data = get_structured_data("cisco_ios_show_vlan.template", show_vlan_out)

        return show_vlan_data

    def _uptime_components(self, uptime_full_string):
        match_days = re.search(r"(\d+) days?", uptime_full_string)
        match_hours = re.search(r"(\d+) hours?", uptime_full_string)
        match_minutes = re.search(r"(\d+) minutes?", uptime_full_string)

        days = int(match_days.group(1)) if match_days else 0
        hours = int(match_hours.group(1)) if match_hours else 0
        minutes = int(match_minutes.group(1)) if match_minutes else 0

        return days, hours, minutes

    def _uptime_to_seconds(self, uptime_full_string):
        days, hours, minutes = self._uptime_components(uptime_full_string)

        seconds = days * 24 * 60 * 60
        seconds += hours * 60 * 60
        seconds += minutes * 60

        return seconds

    def _uptime_to_string(self, uptime_full_string):
        days, hours, minutes = self._uptime_components(uptime_full_string)
        return "%02d:%02d:%02d:00" % (days, hours, minutes)

    def _wait_for_device_reboot(self, timeout=3600):
        start = time.time()
        while time.time() - start < timeout:
            try:
                self.open()
                self.show("show version")
                return
            except:  # noqa E722 # nosec
                pass

        raise RebootTimeoutError(hostname=self.hostname, wait_time=timeout)

    def backup_running_config(self, filename):
        """Backup running configuration to filename specified.

        Args:
            filename (str): Filename to save running configuration to.
        """
        with open(filename, "w") as f:
            f.write(self.running_config)

    @property
    def boot_options(self):
        """Get current boot image.

        Returns:
            dict: Key ``sys`` with value being the current boot image.
        """
        boot_path_regex = r"(?:BOOT variable\s+=\s+(\S+)\s*$|BOOT path-list\s+:\s*(\S+)\s*$)"
        try:
            # Try show bootvar command first
            show_boot_out = self.show("show bootvar")
            show_boot_out = show_boot_out.split("Boot Variables on next reload", 1)[-1]
        except CommandError:
            try:
                # Try show boot if previous command was invalid
                show_boot_out = self.show("show boot")
                show_boot_out = show_boot_out.split("Boot Variables on next reload", 1)[-1]
            except CommandError:
                # Default to running config value
                show_boot_out = self.show("show run | inc boot")
                boot_path_regex = r"boot\s+system\s+(?:\S+\s+|)(\S+)\s*$"

        match = re.search(boot_path_regex, show_boot_out, re.MULTILINE)
        if match:
            boot_path_tuple = match.groups()
            # The regex match will return two values: the boot value and None
            # The return order will depend on which side of the `or` is matched in the regex
            boot_path = [value for value in boot_path_tuple if value is not None][0]
            file_system = self._get_file_system()
            boot_image = boot_path.replace(file_system, "")
            boot_image = boot_image.replace("/", "")
            boot_image = boot_image.split(",")[0]
            boot_image = boot_image.split(";")[0]
        else:
            boot_image = None

        return {"sys": boot_image}

    def checkpoint(self, checkpoint_file):
        """Create checkpoint file.

        Args:
            checkpoint_file (str): Name of checkpoint file.
        """
        self.save(filename=checkpoint_file)

    def close(self):
        """Disconnect from device."""
        if self.connected:
            self.native.disconnect()
            self._connected = False

    def config(self, command, **netmiko_args):
        r"""
        Send config commands to device.

        By default, entering and exiting config mode is handled automatically.
        To disable entering and exiting config mode, pass `enter_config_mode` and `exit_config_mode` in ``**netmiko_args``.
        This supports all arguments supported by Netmiko's `send_config_set` method using ``netmiko_args``.
        This will send each command in ``command`` until either an Error is caught or all commands have been sent.

        Args:
            command (str|list): The command or commands to send to the device.
            **netmiko_args: Any argument supported by ``netmiko.ConnectHandler.send_config_set``.

        Returns:
            str: When ``command`` is a str, the config session input and output from sending ``command``.
            list: When ``command`` is a list, the config session input and output from sending ``command``.

        Raises:
            TypeError: When sending an argument in ``**netmiko_args`` that is not supported.
            CommandError: When ``command`` is a str and its results report an error.
            CommandListError: When ``command`` is a list and one of the commands reports an error.

        Example:
            >>> device = IOSDevice(**connection_args)
            >>> device.config("no service pad")
            'configure terminal\nEnter configuration commands, one per line.  End with CNTL/Z.\n'
            'host(config)#no service pad\nhost(config)#end\nhost#'
            >>> device.config(["interface Gig0/1", "description x-connect"])
            ['host(config)#interface Gig0/1\nhost(config-if)#, 'description x-connect\nhost(config-if)#']
            >>>
        """
        # TODO: Remove this when deprecating config_list method
        original_command_is_str = isinstance(command, str)

        if original_command_is_str:  # TODO: switch to isinstance(command, str) when removing above
            command = [command]

        original_exit_config_setting = netmiko_args.get("exit_config_mode")
        netmiko_args["exit_config_mode"] = False
        # Ignore None or invalid args passed for enter_config_mode
        if netmiko_args.get("enter_config_mode") is not False:
            self._enter_config()
            netmiko_args["enter_config_mode"] = False

        entered_commands = []
        command_responses = []
        try:
            for cmd in command:
                entered_commands.append(cmd)
                command_response = self.native.send_config_set(cmd, **netmiko_args)
                command_responses.append(command_response)
                self._check_command_output_for_errors(cmd, command_response)
        except TypeError as err:
            raise TypeError(f"Netmiko Driver's {err.args[0]}")
        # TODO: Remove this when deprecating config_list method
        except CommandError as err:
            if not original_command_is_str:
                raise CommandListError(entered_commands, cmd, err.cli_error_msg)
            else:
                raise err
        # Don't let exception prevent exiting config mode
        finally:
            # Ignore None or invalid args passed for exit_config_mode
            if original_exit_config_setting is not False:
                self.native.exit_config_mode()

        # TODO: Remove this when deprecating config_list method
        if original_command_is_str:
            return command_responses[0]

        return command_responses

    def config_list(self, commands, **netmiko_args):  # noqa: D401
        r"""
        DEPRECATED - Use the `config` method.

        Send config commands to device.

        By default, entering and exiting config mode is handled automatically.
        To disable entering and exiting config mode, pass `enter_config_mode` and `exit_config_mode` in ``**netmiko_args``.
        This supports all arguments supported by Netmiko's `send_config_set` method using ``netmiko_args``.

        Args:
            commands (list): The commands to send to the device.
            **netmiko_args: Any argument supported by ``netmiko.ConnectHandler.send_config_set``.

        Returns:
            list: Each command's input and output from sending the command in ``commands``.

        Raises:
            TypeError: When sending an argument in ``**netmiko_args`` that is not supported.
            CommandListError: When one of the commands reports an error on the device.

        Example:
            >>> device = IOSDevice(**connection_args)
            >>> device.config_list(["interface Gig0/1", "description x-connect"])
            ['host(config)#interface Gig0/1\nhost(config-if)#, 'description x-connect\nhost(config-if)#']
            >>>
        """
        warnings.warn("config_list() is deprecated; use config.", DeprecationWarning)
        return self.config(commands, **netmiko_args)

    def confirm_is_active(self):
        """
        Confirm that the device is either standalone or the active device in a high availability cluster.

        Returns:
            bool: True when the device is considered active.

        Rasies:
            DeviceNotActiveError: When the device is not considered the active device.

        Example:
            >>> device = IOSDevice(**connection_args)
            >>> device.redundancy_state
            'standby hot'
            >>> device.confirm_is_active()
            raised DeviceNotActiveError:
            host1 is not the active device.

            device state: standby hot
            peer state:   active

            >>> device.redundancy_state
            'active'
            >>> device.confirm_is_active()
            True
            >>>
        """
        if not self.is_active():
            redundancy_state = self.redundancy_state
            peer_redundancy_state = self.peer_redundancy_state
            self.close()
            raise DeviceNotActiveError(self.host, redundancy_state, peer_redundancy_state)

        return True

    @property
    def connected(self):  # noqa: D401
        """Connection status of the device.

        Returns:
            bool: True if the device is connected, else False.
        """
        return self._connected

    @connected.setter
    def connected(self, value):
        self._connected = value

    def enable(self):
        """Ensure device is in enable mode.

        Returns:
            None: Device prompt is set to enable mode.
        """
        # Netmiko reports enable and config mode as being enabled
        if not self.native.check_enable_mode():
            self.native.enable()
        # Ensure device is not in config mode
        if self.native.check_config_mode():
            self.native.exit_config_mode()

    @property
    def uptime(self):
        """Get uptime from device.

        Returns:
            int: Uptime in seconds.
        """
        if self._uptime is None:
            version_data = self._raw_version_data()
            uptime_full_string = version_data["uptime"]
            self._uptime = self._uptime_to_seconds(uptime_full_string)

        return self._uptime

    @property
    def uptime_string(self):
        """Get uptime in string format ``days:hours:minutes``."""
        if self._uptime_string is None:
            version_data = self._raw_version_data()
            uptime_full_string = version_data["uptime"]
            self._uptime_string = self._uptime_to_string(uptime_full_string)

        return self._uptime_string

    @property
    def hostname(self):
        """Get hostname of device.

        Returns:
            str: Hostname of device.
        """
        version_data = self._raw_version_data()
        if self._hostname is None:
            self._hostname = version_data["hostname"]

        return self._hostname

    @property
    def interfaces(self):
        """List of interfaces on device.

        Returns:
            list: List of interfaces on device.
        """
        if self._interfaces is None:
            self._interfaces = list(x["intf"] for x in self._interfaces_detailed_list())

        return self._interfaces

    @property
    def vlans(self):
        """List of VLANs on device.

        Returns:
            list: List of VLANs on device.
        """
        if self._vlans is None:
            if self.model.startswith("WS"):
                self._vlans = list(str(x["vlan_id"]) for x in self._show_vlan())
            else:
                self._vlans = []

        return self._vlans

    @property
    def fqdn(self):
        """Get fully qualified domain name.

        Returns:
            str: Fully qualified domain name or ``N/A`` if not defined.
        """
        if self._fqdn is None:
            self._fqdn = "N/A"

        return self._fqdn

    @property
    def model(self):
        """Get the device model.

        Returns:
            str: Device model.
        """
        version_data = self._raw_version_data()
        if self._model is None:
            self._model = version_data["hardware"]

        return self._model

    @property
    def os_version(self):
        """Get os version on device.

        Returns:
            str: OS version on device.
        """
        version_data = self._raw_version_data()
        if self._os_version is None:
            self._os_version = version_data["version"]

        return self._os_version

    @property
    def serial_number(self):
        """Get serial number of device.

        Returns:
            str: Serial number of device.
        """
        version_data = self._raw_version_data()
        if self._serial_number is None:
            self._serial_number = version_data["serial"]

        return self._serial_number

    @property
    def config_register(self):
        """Get config register of device.

        Returns:
            str: Config register.
        """
        # ios-specific facts
        version_data = self._raw_version_data()
        self._config_register = version_data["config_register"]

        return self._config_register

    @property
    def fast_cli(self):
        return self._fast_cli

    @fast_cli.setter
    def fast_cli(self, value):
        self._fast_cli = value
        self.native.fast_cli = value

    def file_copy(self, src, dest=None, file_system=None):
        """Copy file to device.

        Args:
            src (str): Source of file.
            dest (str, optional): Destination name for file. . Defaults to None.
            file_system (str, optional): File system to copy file to. Defaults to None.

        Raises:
            SocketClosedError: Error raised if connection to device is closed.
            FileTransferError: Error in transferring file.
            FileTransferError: Error if unable to verify file was transferred successfully.
        """
        self.enable()
        if file_system is None:
            file_system = self._get_file_system()

        if not self.file_copy_remote_exists(src, dest, file_system):
            fc = self._file_copy_instance(src, dest, file_system=file_system)
            #        if not self.fc.verify_space_available():
            #            raise FileTransferError('Not enough space available.')

            try:
                fc.enable_scp()
                fc.establish_scp_conn()
                fc.transfer_file()
            except OSError as error:
                # compare hashes
                if not fc.compare_md5():
                    raise SocketClosedError(message=error)
            except:  # noqa E722
                raise FileTransferError
            finally:
                fc.close_scp_chan()

            # Ensure connection to device is still open after long transfers
            self.open()

            if not self.file_copy_remote_exists(src, dest, file_system):
                raise FileTransferError(
                    message="Attempted file copy, but could not validate file existed after transfer"
                )

    # TODO: Make this an internal method since exposing file_copy should be sufficient
    def file_copy_remote_exists(self, src, dest=None, file_system=None):
        """Copy file to device.

        Args:
            src (str): Source of file.
            dest (str, optional): Destination name for file. . Defaults to None.
            file_system (str, optional): File system to copy file to. Defaults to None.

        Returns:
            bool: True if file copied succesfully and md5 hashes match. Otherwise, false.
        """
        self.enable()
        if file_system is None:
            file_system = self._get_file_system()

        fc = self._file_copy_instance(src, dest, file_system=file_system)
        if fc.check_file_exists() and fc.compare_md5():
            return True
        return False

    def install_os(self, image_name, install_mode=False, install_mode_delay_factor=20, **vendor_specifics):
        """Installs the prescribed Network OS, which must be present before issuing this command.

        Args:
            image_name (str): Name of the IOS image to boot into
            install_mode (bool, optional): Uses newer install method on devices. Defaults to False.

        Raises:
            OSInstallError: Unable to install OS Error type

        Returns:
            bool: False if no install is needed, true if the install completes successfully
        """
        timeout = vendor_specifics.get("timeout", 3600)
        if not self._image_booted(image_name):
            if install_mode:
                # Change boot statement to be boot system <flash>:packages.conf
                self.set_boot_options(INSTALL_MODE_FILE_NAME, **vendor_specifics)

                # Get the current fast_cli to set it back later to whatever it is
                current_fast_cli = self.fast_cli

                # Set fast_cli to False to handle install mode, 10+ minute installation
                self.fast_cli = False

                # Check for OS Version specific upgrade path
                # https://www.cisco.com/c/en/us/td/docs/switches/lan/catalyst9300/software/release/17-2/release_notes/ol-17-2-9300.html
                os_version = self.os_version
                if "16.5.1a" in os_version or "16.6.1" in os_version:
                    # Run install command and reboot device
                    command = f"request platform software package install switch all file {self._get_file_system()}{image_name} auto-copy"
                    self.show(command, delay_factor=install_mode_delay_factor)
                    self.reboot()

                else:
                    # Run install command (which reboots the device)
                    command = (
                        f"install add file {self._get_file_system()}{image_name} activate commit prompt-level none"
                    )
                    # Set a higher delay factor and send it in
                    try:
                        self.show(command, delay_factor=install_mode_delay_factor)
                    except IOError:
                        pass

            else:
                self.set_boot_options(image_name, **vendor_specifics)
                self.reboot()

            # Wait for the reboot to finish
            self._wait_for_device_reboot(timeout=timeout)

            # Set FastCLI back to originally set when using install mode
            if install_mode:
                self.fast_cli = current_fast_cli

            # Verify the OS level
            if not self._image_booted(image_name):
                raise OSInstallError(hostname=self.hostname, desired_boot=image_name)

            return True

        return False

    def is_active(self):
        """
        Determine if the current processor is the active processor.

        Returns:
            bool: True if the processor is active or does not support HA, else False.

        Example:
            >>> device = IOSDevice(**connection_args)
            >>> device.is_active()
            True
            >>>
        """
        return self.redundancy_state in self.active_redundancy_states

    def open(self, confirm_active=True):
        """
        Open a connection to the network device.

        This method will close the connection if ``confirm_active`` is True and the device is not active.
        Devices that do not have high availability are considered active.

        Args:
            confirm_active (bool): Determines if device's high availability state should be validated before leaving connection open.

        Raises:
            DeviceNotActiveError: When ``confirm_active`` is True, and the device high availability state is not active.

        Example:
            >>> device = IOSDevice(**connection_args)
            >>> device.open()
            raised DeviceNotActiveError:
            host1 is not the active device.

            device state: standby hot
            peer state:   active

            >>> device.open(confirm_active=False)
            >>> device.connected
            True
            >>>
        """
        if self.connected:
            try:
                self.native.find_prompt()
            except:  # noqa E722
                self._connected = False

        if not self.connected:
            self.native = ConnectHandler(
                device_type="cisco_ios",
                ip=self.host,
                username=self.username,
                password=self.password,
                port=self.port,
                global_delay_factor=self.global_delay_factor,
                secret=self.secret,
                verbose=False,
                fast_cli=self.fast_cli,
            )
            self._connected = True

        if confirm_active:
            self.confirm_is_active()

    @property
    def peer_redundancy_state(self):
        """
        Determine the current redundancy state of the peer processor.

        Returns:
            str: The redundancy state of the peer processor.
            None: When the processor does not support redundancy.

        Example:
            >>> device = IOSDevice(**connection_args)
            >>> device.peer_redundancy_state
            'standby hot'
            >>>
        """
        try:
            show_redundancy = self.show("show redundancy")
        except CommandError:
            return None
        re_show_redundancy = RE_SHOW_REDUNDANCY.match(show_redundancy.lstrip())
        processor_redundancy_info = re_show_redundancy.group("other")
        if processor_redundancy_info is not None:
            re_redundancy_state = RE_REDUNDANCY_STATE.search(processor_redundancy_info)
            processor_redundancy_state = re_redundancy_state.group(1).lower()
        else:
            processor_redundancy_state = "disabled"
        return processor_redundancy_state

    def reboot(self, timer=0, **kwargs):
        """Reboot device.

        Reload the controller or controller pair.

        Args:
            timer (int): The time to wait before reloading.

        Raises:
            ReloadTimeoutError: When the device is still unreachable after the timeout period.
        """
        if kwargs.get("confirm"):
            warnings.warn("Passing 'confirm' to reboot method is deprecated.", DeprecationWarning)

        def handler(signum, frame):
            raise RebootSignal("Interrupting after reload")

        signal.signal(signal.SIGALRM, handler)
        signal.alarm(10)

        try:
            if timer > 0:
                first_response = self.native.send_command_timing("reload in %d" % timer)
            else:
                first_response = self.native.send_command_timing("reload")

            if "System configuration" in first_response:
                self.native.send_command_timing("no")

            self.native.send_command_timing("\n")
        except RebootSignal:
            signal.alarm(0)

        signal.alarm(0)
        # else:
        #     print("Need to confirm reboot with confirm=True")

    @property
    def redundancy_mode(self):
        """
        Operating redundancy mode of the device.

        Returns:
            str: The redundancy mode the device is operating in.
                If the command is not supported, then "n/a" is returned.

        Example:
            >>> device = IOSDevice(**connection_args)
            >>> device.redundancy_mode
            'stateful switchover'
            >>>
        """
        try:
            show_redundancy = self.show("show redundancy")
        except CommandError:
            return "n/a"
        re_show_redundancy = RE_SHOW_REDUNDANCY.match(show_redundancy.lstrip())
        redundancy_info = re_show_redundancy.group("info")
        re_redundancy_mode = RE_REDUNDANCY_OPERATION_MODE.search(redundancy_info)
        redundancy_mode = re_redundancy_mode.group(1).lower()
        return redundancy_mode

    @property
    def redundancy_state(self):
        """
        Determine the current redundancy state of the processor.

        Returns:
            str: The redundancy state of the current processor.
            None: When the processor does not support redundancy.

        Example:
            >>> device = IOSDevice(**connection_args)
            >>> device.redundancy_state
            'active'
            >>>
        """
        try:
            show_redundancy = self.show("show redundancy")
        except CommandError:
            return None
        re_show_redundancy = RE_SHOW_REDUNDANCY.match(show_redundancy.lstrip())
        processor_redundancy_info = re_show_redundancy.group("self")
        re_redundancy_state = RE_REDUNDANCY_STATE.search(processor_redundancy_info)
        processor_redundancy_state = re_redundancy_state.group(1).lower()
        return processor_redundancy_state

    def rollback(self, rollback_to):
        """Rollback configuration to file on flash.

        Args:
            rollback_to (sEtr): Name of the file to rollback to.

        Raises:
            RollbackError: Error if unable to rollback to configuration.
        """
        try:
            self.show("configure replace flash:%s force" % rollback_to)
        except CommandError:
            raise RollbackError("Rollback unsuccessful. %s may not exist." % rollback_to)

    @property
    def running_config(self):
        """Get running configuration.

        Returns:
            str: Output of ``show running-config``.
        """
        return self.show("show running-config")

    def save(self, filename="startup-config"):
        """Save running configuration.

        Args:
            filename (str, optional): Name of file to save running configuration. Defaults to "startup-config".

        Returns:
            bool: True if save is succesfull.
        """
        command = "copy running-config %s" % filename
        # Changed to send_command_timing to not require a direct prompt return.
        self.native.send_command_timing(command)
        # If the user has enabled 'file prompt quiet' which dose not require any confirmation or feedback.
        # This will send return without requiring an OK.
        # Send a return to pass the [OK]? message - Incease delay_factor for looking for response.
        self.native.send_command_timing("\n", delay_factor=2)
        # Confirm that we have a valid prompt again before returning.
        self.native.find_prompt()
        return True

    def set_boot_options(self, image_name, **vendor_specifics):
        """Set specified image as boot image.

        Args:
            image_name (str): NAme of image to set as boot variable.

        Raises:
            NTCFileNotFoundError: Error if file is not found on device.
            CommandError: Error if setting new image as boot variable fails.
        """
        file_system = vendor_specifics.get("file_system")
        if file_system is None:
            file_system = self._get_file_system()

        file_system_files = self.show("dir {0}".format(file_system))
        if re.search(image_name, file_system_files) is None:
            raise NTCFileNotFoundError(hostname=self.hostname, file=image_name, dir=file_system)

        try:
            command = "boot system {0}/{1}".format(file_system, image_name)
            self.config(["no boot system", command])
        except CommandListError:  # TODO: Update to CommandError when deprecating config_list
            file_system = file_system.replace(":", "")
            command = "boot system {0} {1}".format(file_system, image_name)
            self.config(["no boot system", command])

        self.save()
        new_boot_options = self.boot_options["sys"]
        if new_boot_options != image_name:
            raise CommandError(
                command=command,
                message="Setting boot command did not yield expected results, found {0}".format(new_boot_options),
            )

    def show(self, command, expect_string=None):
        """Run command on device.

        Args:
            command (str): Command to be ran.
            expect_string (str, optional): Expected string from command output. Defaults to None.

        Returns:
            str: Output of command.
        """
        self.enable()
        return self._send_command(command, expect_string=expect_string)

    def show_list(self, commands):
        """Run a list of commands on device.

        Args:
            commands (list): List of commands to run on device.

        Raises:
            CommandListError: error if one of the commands is not able to be ran on the device.

        Returns:
            list: Responses from each command ran on device.
        """
        self.enable()

        responses = []
        entered_commands = []
        for command in commands:
            entered_commands.append(command)
            try:
                responses.append(self._send_command(command))
            except CommandError as e:
                raise CommandListError(entered_commands, command, e.cli_error_msg)

        return responses

    @property
    def startup_config(self):
        """Get startup configuration.

        Returns:
            str: Startup configuration from device.
        """
        return self.show("show startup-config")


class RebootSignal(NTCError):  # noqa: D101
    pass<|MERGE_RESOLUTION|>--- conflicted
+++ resolved
@@ -45,11 +45,7 @@
     vendor = "cisco"
     active_redundancy_states = {None, "active"}
 
-<<<<<<< HEAD
-    def __init__(self, host, username, password, secret="", port=22, confirm_active=True, **kwargs):  # noqa: D403
-=======
-    def __init__(self, host, username, password, secret="", port=22, confirm_active=True, fast_cli=True, **kwargs):
->>>>>>> db2c45ce
+    def __init__(self, host, username, password, secret="", port=22, confirm_active=True, fast_cli=True, **kwargs):  # noqa: D403
         """
         PyNTC Device implementation for Cisco IOS.
 
