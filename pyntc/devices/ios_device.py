--- conflicted
+++ resolved
@@ -90,16 +90,8 @@
         Raises:
             FileSystemNotFound: When the module is unable to determine the default file system.
         """
-<<<<<<< HEAD
-        raw_data = self.show("dir")
-        try:
-            file_system = re.match(r"\s*.*?(\S+:)", raw_data).group(1)
-        except AttributeError:
-            raise FileSystemNotFoundError(hostname=self.hostname, command="dir")
-=======
         # Set variables to control while loop
         counter = 0
->>>>>>> 7fe4fc38
 
         # Attempt to gather file system
         while counter < SHOW_DIR_RETRY_COUNT:
