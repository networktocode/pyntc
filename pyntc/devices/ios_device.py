"""Module for using a Cisco IOS device over SSH.
"""

import signal
import os
import re
import time

from pyntc.templates import get_structured_data
from pyntc.data_model.converters import convert_dict_by_key
from pyntc.data_model.key_maps import ios_key_maps
from .system_features.file_copy.base_file_copy import FileTransferError
from .base_device import BaseDevice, RollbackError, fix_docs
from pyntc.errors import (
    CommandError,
    CommandListError,
    FileSystemNotFoundError,
    NTCError,
    NTCFileNotFoundError,
    RebootTimeoutError,
)

from netmiko import ConnectHandler
from netmiko import FileTransfer


@fix_docs
class IOSDevice(BaseDevice):
    def __init__(self, host, username, password, secret="", port=22, **kwargs):
        super(IOSDevice, self).__init__(host, username, password, vendor="cisco", device_type="cisco_ios_ssh")

        self.native = None
        self.host = host
        self.username = username
        self.password = password
        self.secret = secret
        self.port = int(port)
        self.global_delay_factor = kwargs.get("global_delay_factor", 1)
        self.delay_factor = kwargs.get("delay_factor", 1)
        self._connected = False
        self.open()

    def _enable(self):
        self.native.exit_config_mode()
        if not self.native.check_enable_mode():
            self.native.enable()

    def _enter_config(self):
        self._enable()
        self.native.config_mode()

    def _file_copy_instance(self, src, dest=None, file_system="flash:"):
        if dest is None:
            dest = os.path.basename(src)

        fc = FileTransfer(self.native, src, dest, file_system=file_system)
        return fc

    def _get_file_system(self):
        """Determines the default file system or directory for device.

        Returns:
            str: The name of the default file system or directory for the device.

        Raises:
            FileSystemNotFound: When the module is unable to determine the default file system.
        """
        raw_data = self.show("dir")
        try:
            file_system = re.match(r"\s*.*?(\S+:)", raw_data).group(1)
            return file_system
        except AttributeError:
            raise FileSystemNotFoundError(hostname=self.facts.get("hostname"), command="dir")

    def _image_booted(self, image_name, **vendor_specifics):
        version_data = self.show("show version")
        if re.search(image_name, version_data):
            return True

        return False

    def _interfaces_detailed_list(self):
        ip_int_br_out = self.show("show ip int br")
        ip_int_br_data = get_structured_data("cisco_ios_show_ip_int_brief.template", ip_int_br_out)

        return ip_int_br_data

    def _is_catalyst(self):
        return self.facts["model"].startswith("WS-")

    def _raw_version_data(self):
        show_version_out = self.show("show version")
        try:
            version_data = get_structured_data("cisco_ios_show_version.template", show_version_out)[0]
            return version_data
        except IndexError:
            return {}

    def _send_command(self, command, expect=False, expect_string=""):
        if expect:
            if expect_string:
                response = self.native.send_command_expect(command, expect_string=expect_string)
            else:
                response = self.native.send_command_expect(command)
        else:
            response = self.native.send_command_timing(command)

        if "% " in response or "Error:" in response:
            raise CommandError(command, response)

        return response

    def _show_vlan(self):
        show_vlan_out = self.show("show vlan")
        show_vlan_data = get_structured_data("cisco_ios_show_vlan.template", show_vlan_out)

        return show_vlan_data

    def _uptime_components(self, uptime_full_string):
        match_days = re.search(r"(\d+) days?", uptime_full_string)
        match_hours = re.search(r"(\d+) hours?", uptime_full_string)
        match_minutes = re.search(r"(\d+) minutes?", uptime_full_string)

        days = int(match_days.group(1)) if match_days else 0
        hours = int(match_hours.group(1)) if match_hours else 0
        minutes = int(match_minutes.group(1)) if match_minutes else 0

        return days, hours, minutes

    def _uptime_to_seconds(self, uptime_full_string):
        days, hours, minutes = self._uptime_components(uptime_full_string)

        seconds = days * 24 * 60 * 60
        seconds += hours * 60 * 60
        seconds += minutes * 60

        return seconds

    def _uptime_to_string(self, uptime_full_string):
        days, hours, minutes = self._uptime_components(uptime_full_string)
        return "%02d:%02d:%02d:00" % (days, hours, minutes)

    def _wait_for_device_reboot(self, timeout=3600):
        start = time.time()
        while time.time() - start < timeout:
            try:
                self.open()
                return
            except:
                pass

        raise RebootTimeoutError(hostname=self.facts["hostname"], wait_time=timeout)

    def backup_running_config(self, filename):
        with open(filename, "w") as f:
            f.write(self.running_config)

    def checkpoint(self, checkpoint_file):
        self.save(filename=checkpoint_file)

    def close(self):
        if self._connected:
            self.native.disconnect()
            self._connected = False

    def config(self, command):
        self._enter_config()
        self._send_command(command)
        self.native.exit_config_mode()

    def config_list(self, commands):
        self._enter_config()
        entered_commands = []
        for command in commands:
            entered_commands.append(command)
            try:
                self._send_command(command)
            except CommandError as e:
                raise CommandListError(entered_commands, command, e.cli_error_msg)
        self.native.exit_config_mode()

    @property
    def facts(self):
<<<<<<< HEAD
        if hasattr(self, "_facts"):
            return self._facts

        facts = {}
        facts["vendor"] = self.vendor
=======
        if self._facts is None:
            version_data = self._raw_version_data()
            self._facts = convert_dict_by_key(version_data, ios_key_maps.BASIC_FACTS_KM)
            self._facts['vendor'] = self.vendor

            uptime_full_string = version_data['uptime']
            self._facts['uptime'] = self._uptime_to_seconds(uptime_full_string)
            self._facts['uptime_string'] = self._uptime_to_string(uptime_full_string)
>>>>>>> 4da4f467

            self._facts['fqdn'] = 'N/A'
            self._facts['interfaces'] = list(x['intf'] for x in self._interfaces_detailed_list())

<<<<<<< HEAD
        facts.update(show_version_facts)

        uptime_full_string = version_data["uptime"]
        facts["uptime"] = self._uptime_to_seconds(uptime_full_string)
        facts["uptime_string"] = self._uptime_to_string(uptime_full_string)

        facts["fqdn"] = "N/A"
        facts["interfaces"] = list(x["intf"] for x in self._interfaces_detailed_list())

        if show_version_facts["model"].startswith("WS"):
            facts["vlans"] = list(str(x["vlan_id"]) for x in self._show_vlan())
        else:
            facts["vlans"] = []

        # ios-specific facts
        ios_facts = facts[self.device_type] = {}
        ios_facts["config_register"] = version_data["config_register"]
=======
            if self._facts['model'].startswith('WS'):
                self._facts['vlans'] = list(str(x['vlan_id']) for x in self._show_vlan())
            else:
                self._facts['vlans'] = []

            # ios-specific facts
            self._facts[self.device_type] = {'config_register': version_data['config_register']}
>>>>>>> 4da4f467

        return self._facts

    def file_copy(self, src, dest=None, file_system=None):
        self._enable()
        if file_system is None:
            file_system = self._get_file_system()

        if not self.file_copy_remote_exists(src, dest, file_system):
            fc = self._file_copy_instance(src, dest, file_system=file_system)
            #        if not self.fc.verify_space_available():
            #            raise FileTransferError('Not enough space available.')

            try:
                fc.enable_scp()
                fc.establish_scp_conn()
                fc.transfer_file()
            except:
                raise FileTransferError
            finally:
                fc.close_scp_chan()

            if not self.file_copy_remote_exists(src, dest, file_system):
                raise FileTransferError(
                    message="Attempted file copy, " "but could not validate file existed after transfer"
                )

    # TODO: Make this an internal method since exposing file_copy should be sufficient
    def file_copy_remote_exists(self, src, dest=None, file_system=None):
        self._enable()
        if file_system is None:
            file_system = self._get_file_system()

        fc = self._file_copy_instance(src, dest, file_system=file_system)
        if fc.check_file_exists() and fc.compare_md5():
            return True
        return False

    def get_boot_options(self):
        # TODO: CREATE A MOCK FOR TESTING THIS FUNCTION
        boot_path_regex = r"(?:BOOT variable\s+=\s+(\S+)\s*$|BOOT path-list\s+:\s*(\S+)\s*$)"
        try:
            # Try show bootvar command first
            show_boot_out = self.show("show bootvar")
            show_boot_out = show_boot_out.split("Boot Variables on next reload", 1)[-1]
        except CommandError:
            try:
                # Try show boot if previous command was invalid
                show_boot_out = self.show("show boot")
                show_boot_out = show_boot_out.split("Boot Variables on next reload", 1)[-1]
            except CommandError:
                # Default to running config value
                show_boot_out = self.show("show run | inc boot")
                boot_path_regex = r"boot\s+system\s+(?:\S+\s+|)(\S+)\s*$"

        match = re.search(boot_path_regex, show_boot_out, re.MULTILINE)
        if match:
            boot_path = match.group(1)
            file_system = self._get_file_system()
            boot_image = boot_path.replace(file_system, "")
            boot_image = boot_image.replace("/", "")
            boot_image = boot_image.split(",")[0]
            boot_image = boot_image.split(";")[0]
        else:
            boot_image = None

        return {"sys": boot_image}

    def open(self):
        if self._connected:
            try:
                self.native.find_prompt()
            except:
                self._connected = False

        if not self._connected:
            self.native = ConnectHandler(
                device_type="cisco_ios",
                ip=self.host,
                username=self.username,
                password=self.password,
                port=self.port,
                global_delay_factor=self.global_delay_factor,
                secret=self.secret,
                verbose=False,
            )
            self._connected = True

    def reboot(self, timer=0, confirm=False):
        if confirm:

            def handler(signum, frame):
                raise RebootSignal("Interrupting after reload")

            signal.signal(signal.SIGALRM, handler)
            signal.alarm(10)

            try:
                if timer > 0:
                    first_response = self.show("reload in %d" % timer)
                else:
                    first_response = self.show("reload")

                if "System configuration" in first_response:
                    self.native.send_command_timing("no")

                self.native.send_command_timing("\n")
            except RebootSignal:
                signal.alarm(0)

            signal.alarm(0)
        else:
            print("Need to confirm reboot with confirm=True")

    def rollback(self, rollback_to):
        try:
            self.show("configure replace flash:%s force" % rollback_to)
        except CommandError:
            raise RollbackError("Rollback unsuccessful. %s may not exist." % rollback_to)

    @property
    def running_config(self):
        return self.show("show running-config", expect=True)

    def save(self, filename="startup-config"):
        command = "copy running-config %s" % filename
        # Changed to send_command_timing to not require a direct prompt return.
        self.native.send_command_timing(command)
        # If the user has enabled 'file prompt quiet' which dose not require any confirmation or feedback.
        # This will send return without requiring an OK.
        # Send a return to pass the [OK]? message - Incease delay_factor for looking for response.
        self.native.send_command_timing("\n", delay_factor=2)
        # Confirm that we have a valid prompt again before returning.
        self.native.find_prompt()
        return True

    def set_boot_options(self, image_name, **vendor_specifics):
        file_system = vendor_specifics.get("file_system")
        if file_system is None:
            file_system = self._get_file_system()

        file_system_files = self.show("dir {0}".format(file_system))
        if re.search(image_name, file_system_files) is None:
            raise NTCFileNotFoundError(hostname=self.facts.get("hostname"), file=image_name, dir=file_system)

        try:
            command = "boot system {0}/{1}".format(file_system, image_name)
            self.config_list(["no boot system", command])
        except CommandError:
            file_system = file_system.replace(":", "")
            command = "boot system {0} {1}".format(file_system, image_name)
            self.config_list(["no boot system", command])

        self.save()
        new_boot_options = self.get_boot_options()["sys"]
        if new_boot_options != image_name:
            raise CommandError(
                command=command,
                message="Setting boot command did not yield expected results, found {0}".format(new_boot_options),
            )

    def show(self, command, expect=False, expect_string=""):
        self._enable()
        return self._send_command(command, expect=expect, expect_string=expect_string)

    def show_list(self, commands):
        self._enable()

        responses = []
        entered_commands = []
        for command in commands:
            entered_commands.append(command)
            try:
                responses.append(self._send_command(command))
            except CommandError as e:
                raise CommandListError(entered_commands, command, e.cli_error_msg)

        return responses

    @property
    def startup_config(self):
        return self.show("show startup-config")


class RebootSignal(NTCError):
    pass<|MERGE_RESOLUTION|>--- conflicted
+++ resolved
@@ -180,54 +180,25 @@
         self.native.exit_config_mode()
 
     @property
-    def facts(self):
-<<<<<<< HEAD
-        if hasattr(self, "_facts"):
-            return self._facts
-
-        facts = {}
-        facts["vendor"] = self.vendor
-=======
+   def facts(self):
         if self._facts is None:
             version_data = self._raw_version_data()
             self._facts = convert_dict_by_key(version_data, ios_key_maps.BASIC_FACTS_KM)
-            self._facts['vendor'] = self.vendor
-
-            uptime_full_string = version_data['uptime']
-            self._facts['uptime'] = self._uptime_to_seconds(uptime_full_string)
-            self._facts['uptime_string'] = self._uptime_to_string(uptime_full_string)
->>>>>>> 4da4f467
-
-            self._facts['fqdn'] = 'N/A'
-            self._facts['interfaces'] = list(x['intf'] for x in self._interfaces_detailed_list())
-
-<<<<<<< HEAD
-        facts.update(show_version_facts)
-
-        uptime_full_string = version_data["uptime"]
-        facts["uptime"] = self._uptime_to_seconds(uptime_full_string)
-        facts["uptime_string"] = self._uptime_to_string(uptime_full_string)
-
-        facts["fqdn"] = "N/A"
-        facts["interfaces"] = list(x["intf"] for x in self._interfaces_detailed_list())
-
-        if show_version_facts["model"].startswith("WS"):
-            facts["vlans"] = list(str(x["vlan_id"]) for x in self._show_vlan())
-        else:
-            facts["vlans"] = []
-
-        # ios-specific facts
-        ios_facts = facts[self.device_type] = {}
-        ios_facts["config_register"] = version_data["config_register"]
-=======
-            if self._facts['model'].startswith('WS'):
-                self._facts['vlans'] = list(str(x['vlan_id']) for x in self._show_vlan())
+            self._facts["vendor"] = self.vendor
+
+            uptime_full_string = version_data["uptime"]
+            self._facts["uptime"] = self._uptime_to_seconds(uptime_full_string)
+            self._facts["uptime_string"] = self._uptime_to_string(uptime_full_string)
+            self._facts["fqdn"] = "N/A"
+            self._facts["interfaces"] = list(x["intf"] for x in self._interfaces_detailed_list())
+
+            if self._facts["model"].startswith("WS"):
+                self._facts["vlans"] = list(str(x["vlan_id"]) for x in self._show_vlan())
             else:
-                self._facts['vlans'] = []
+                self._facts["vlans"] = []
 
             # ios-specific facts
-            self._facts[self.device_type] = {'config_register': version_data['config_register']}
->>>>>>> 4da4f467
+            self._facts[self.device_type] = {"config_register": version_data["config_register"]}
 
         return self._facts
 
